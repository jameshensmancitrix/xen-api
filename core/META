--- conflicted
+++ resolved
@@ -1,11 +1,6 @@
 # OASIS_START
-<<<<<<< HEAD
-# DO NOT EDIT (digest: ac253afadedfde3dd64dcbf489c4133c)
-version = "0.9.2"
-=======
 # DO NOT EDIT (digest: 6dcbac71f76eb334ae4a9793d67e7e50)
 version = "1.0.0"
->>>>>>> 003ff18f
 description = "A simple store-and-forward message switch"
 requires = "cohttp rpclib rpclib.json rpclib.syntax re re.str oclock"
 archive(byte) = "message_switch.cma"
@@ -14,11 +9,7 @@
 archive(native, plugin) = "message_switch.cmxs"
 exists_if = "message_switch.cma"
 package "unix" (
-<<<<<<< HEAD
- version = "0.9.2"
-=======
  version = "1.0.0"
->>>>>>> 003ff18f
  description = "A simple store-and-forward message switch"
  requires =
  "unix threads cohttp rpclib rpclib.json rpclib.syntax message_switch"
@@ -30,11 +21,7 @@
 )
 
 package "lwt" (
-<<<<<<< HEAD
- version = "0.9.2"
-=======
  version = "1.0.0"
->>>>>>> 003ff18f
  description = "A simple store-and-forward message switch"
  requires =
  "lwt lwt.unix lwt.syntax cohttp cohttp.lwt rpclib rpclib.json rpclib.syntax message_switch"
