--- conflicted
+++ resolved
@@ -1,5 +1,3 @@
-<<<<<<< HEAD
-=======
 0.9.5 (27-Sep-2014):
 * Add man page and standard command-line options
 * Use libnl to read stats from interfaces
@@ -9,7 +7,6 @@
 * CA-137591: Removing all the interfaces before bringing the bridge down
 * CA-140402: set max-idle to 5000ms on OVS
 
->>>>>>> dea415eb
 0.9.4 (3-Jun-2014):
 * Use oasis for building
 * Update to new stdext interface
