--- conflicted
+++ resolved
@@ -507,11 +507,10 @@
   let doc = "unique identifier for this VDI within this storage repository" in
   Arg.(value & pos 1 (some string) None & info [] ~docv:"VDI" ~doc)
 
-<<<<<<< HEAD
 let vdi2_arg =
   let doc = "unique identifier for the VDI whose contents should be applied" in
   Arg.(value & pos 2 (some string) None & info [] ~docv:"VDI2" ~doc)
-=======
+
 let mirror_list_cmd =
   let doc = "List the active VDI mirror operations" in
   let man = [
@@ -549,7 +548,6 @@
     Arg.(value & pos 0 (some string) None & info [] ~docv:"ID" ~doc) in
   Term.(ret(pure mirror_stop $ common_options_t $ id)),
   Term.info "mirror-stop" ~sdocs:_common_options ~doc ~man
->>>>>>> ef283200
 
 let sr_attach_cmd =
   let doc = "storage repository configuration in the form of key=value pairs" in
@@ -715,13 +713,9 @@
        
 let cmds = [query_cmd; sr_attach_cmd; sr_detach_cmd; sr_stat_cmd; sr_scan_cmd;
             vdi_create_cmd; vdi_destroy_cmd; vdi_attach_cmd; vdi_detach_cmd;
-<<<<<<< HEAD
             vdi_activate_cmd; vdi_deactivate_cmd; vdi_clone_cmd; vdi_resize_cmd;
-            vdi_similar_content_cmd; vdi_compose_cmd ]
-=======
-            vdi_activate_cmd; vdi_deactivate_cmd; vdi_clone_cmd; vdi_resize_cmd; 
+            vdi_similar_content_cmd; vdi_compose_cmd;
             mirror_list_cmd; mirror_start_cmd; mirror_stop_cmd]
->>>>>>> ef283200
 
 let _ =
   match Term.eval_choice default_cmd cmds with 
