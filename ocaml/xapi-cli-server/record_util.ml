(*
 * Copyright (C) 2006-2009 Citrix Systems Inc.
 *
 * This program is free software; you can redistribute it and/or modify
 * it under the terms of the GNU Lesser General Public License as published
 * by the Free Software Foundation; version 2.1 only. with the special
 * exception on linking described in file LICENSE.
 *
 * This program is distributed in the hope that it will be useful,
 * but WITHOUT ANY WARRANTY; without even the implied warranty of
 * MERCHANTABILITY or FITNESS FOR A PARTICULAR PURPOSE.  See the
 * GNU Lesser General Public License for more details.
 *)
(* conversion utils *)

exception Record_failure of string

let to_str = function Rpc.String x -> x | _ -> failwith "Invalid"

let certificate_type_to_string = function
  | `host ->
      "host"
  | `host_internal ->
      "host_internal"
  | `ca ->
      "ca"

let class_to_string cls =
  match cls with
  | `VM ->
      "VM"
  | `Host ->
      "Host"
  | `SR ->
      "SR"
  | `Pool ->
      "Pool"
  | `VMPP ->
      "VMPP"
  | `VMSS ->
      "VMSS"
  | `PVS_proxy ->
      "PVS_proxy"
  | `VDI ->
      "VDI"
  | _ ->
      "unknown"

let string_to_class str =
  match str with
  | "VM" ->
      `VM
  | "Host" ->
      `Host
  | "SR" ->
      `SR
  | "Pool" ->
      `Pool
  | "VMPP" ->
      `VMPP
  | "VMSS" ->
      `VMSS
  | "PVS_proxy" ->
      `PVS_proxy
  | "VDI" ->
      `VDI
  | _ ->
      failwith "Bad type"

let power_state_to_string state =
  match state with
  | `Halted ->
      "Halted"
  | `Paused ->
      "Paused"
  | `Running ->
      "Running"
  | `Suspended ->
      "Suspended"
  | `ShuttingDown ->
      "Shutting down"
  | `Migrating ->
      "Migrating"

let vm_operation_table =
  [
    (`assert_operation_valid, "assertoperationvalid")
  ; (`changing_dynamic_range, "changing_dynamic_range")
  ; (`changing_static_range, "changing_static_range")
  ; (`changing_shadow_memory, "changing_shadow_memory")
  ; (`clean_reboot, "clean_reboot")
  ; (`clean_shutdown, "clean_shutdown")
  ; (`clone, "clone")
  ; (`snapshot, "snapshot")
  ; (`checkpoint, "checkpoint")
  ; (`snapshot_with_quiesce, "snapshot_with_quiesce")
  ; (`copy, "copy")
  ; (`revert, "revert")
  ; (`reverting, "reverting")
  ; (`provision, "provision")
  ; (`destroy, "destroy")
  ; (`export, "export")
  ; (`metadata_export, "metadata_export")
  ; (`import, "import")
  ; (`get_boot_record, "get_boot_record")
  ; (`data_source_op, "data_sources_op")
  ; (`hard_reboot, "hard_reboot")
  ; (`hard_shutdown, "hard_shutdown")
  ; (`migrate_send, "migrate_send")
  ; (`pause, "pause")
  ; (`resume, "resume")
  ; (`resume_on, "resume_on")
  ; (`changing_VCPUs_live, "changing_VCPUs_live")
  ; (`changing_NVRAM, "changing_NVRAM")
  ; (`start, "start")
  ; (`start_on, "start_on")
  ; (`suspend, "suspend")
  ; (`unpause, "unpause")
  ; (`update_allowed_operations, "update_allowed_operations")
  ; (`make_into_template, "make_into_template")
  ; (`send_sysrq, "send_sysrq")
  ; (`send_trigger, "send_trigger")
  ; (`changing_memory_live, "changing_memory_live")
  ; (`awaiting_memory_live, "awaiting_memory_live")
  ; (`changing_shadow_memory_live, "changing_shadow_memory_live")
  ; (`pool_migrate, "pool_migrate")
  ; (`power_state_reset, "power_state_reset")
  ; (`csvm, "csvm")
  ; (`call_plugin, "call_plugin")
  ]

let vm_operation_to_string x =
  if not (List.mem_assoc x vm_operation_table) then
    "(unknown operation)"
  else
    List.assoc x vm_operation_table

let string_to_vm_operation x =
  let table = List.map (fun (a, b) -> (b, a)) vm_operation_table in
  if not (List.mem_assoc x table) then
    raise
      (Api_errors.Server_error
         (Api_errors.invalid_value, ["blocked_operation"; x]))
  else
    List.assoc x table

let pool_operation_to_string = function
  | `ha_enable ->
      "ha_enable"
  | `ha_disable ->
      "ha_disable"
  | `cluster_create ->
      "cluster_create"
  | `designate_new_master ->
      "designate_new_master"
<<<<<<< HEAD
  | `configure_repositories ->
      "configure_repositories"
  | `sync_updates ->
      "sync_updates"
  | `get_updates ->
      "get_updates"
  | `apply_updates ->
      "apply_updates"
=======
  | `tls_verification_enable ->
      "tls_verification_enable"
>>>>>>> 79175448

let host_operation_to_string = function
  | `provision ->
      "provision"
  | `evacuate ->
      "evacuate"
  | `shutdown ->
      "shutdown"
  | `reboot ->
      "reboot"
  | `power_on ->
      "power_on"
  | `vm_start ->
      "VM.start"
  | `vm_resume ->
      "VM.resume"
  | `vm_migrate ->
      "VM.migrate"
  | `apply_updates ->
      "apply_updates"

let vdi_operation_to_string : API.vdi_operations -> string = function
  | `clone ->
      "clone"
  | `copy ->
      "copy"
  | `resize ->
      "resize"
  | `resize_online ->
      "resize_online"
  | `destroy ->
      "destroy"
  | `force_unlock ->
      "force_unlock"
  | `snapshot ->
      "snapshot"
  | `mirror ->
      "mirror"
  | `forget ->
      "forget"
  | `update ->
      "update"
  | `generate_config ->
      "generate_config"
  | `enable_cbt ->
      "enable_cbt"
  | `disable_cbt ->
      "disable_cbt"
  | `data_destroy ->
      "data_destroy"
  | `list_changed_blocks ->
      "list_changed_blocks"
  | `set_on_boot ->
      "set_on_boot"
  | `blocked ->
      "blocked"

let sr_operation_to_string : API.storage_operations -> string = function
  | `scan ->
      "scan"
  | `destroy ->
      "destroy"
  | `forget ->
      "forget"
  | `plug ->
      "plug"
  | `unplug ->
      "unplug"
  | `update ->
      "update"
  | `vdi_create ->
      "VDI.create"
  | `vdi_introduce ->
      "VDI.introduce"
  | `vdi_destroy ->
      "VDI.destroy"
  | `vdi_resize ->
      "VDI.resize"
  | `vdi_clone ->
      "VDI.clone"
  | `vdi_snapshot ->
      "VDI.snapshot"
  | `vdi_mirror ->
      "VDI.mirror"
  | `vdi_enable_cbt ->
      "VDI.enable_cbt"
  | `vdi_disable_cbt ->
      "VDI.disable_cbt"
  | `vdi_set_on_boot ->
      "VDI.set_on_boot"
  | `vdi_data_destroy ->
      "VDI.data_destroy"
  | `vdi_list_changed_blocks ->
      "VDI.list_changed_blocks"
  | `pbd_create ->
      "PBD.create"
  | `pbd_destroy ->
      "PBD.destroy"

let vbd_operation_to_string = function
  | `attach ->
      "attach"
  | `eject ->
      "eject"
  | `insert ->
      "insert"
  | `plug ->
      "plug"
  | `unplug ->
      "unplug"
  | `unplug_force ->
      "unplug_force"
  | `pause ->
      "pause"
  | `unpause ->
      "unpause"

let vif_operation_to_string = function
  | `attach ->
      "attach"
  | `plug ->
      "plug"
  | `unplug ->
      "unplug"
  | `unplug_force ->
      "unplug_force"

let vif_locking_mode_to_string = function
  | `network_default ->
      "network_default"
  | `locked ->
      "locked"
  | `unlocked ->
      "unlocked"
  | `disabled ->
      "disabled"

let string_to_vif_locking_mode = function
  | "network_default" ->
      `network_default
  | "locked" ->
      `locked
  | "unlocked" ->
      `unlocked
  | "disabled" ->
      `disabled
  | s ->
      raise
        (Record_failure
           ("Expected 'network_default', 'locked', 'unlocked', 'disabled', got "
           ^ s
           ))

let vmss_type_to_string = function
  | `snapshot ->
      "snapshot"
  | `checkpoint ->
      "checkpoint"
  | `snapshot_with_quiesce ->
      "snapshot_with_quiesce"

let string_to_vmss_type = function
  | "snapshot" ->
      `snapshot
  | "checkpoint" ->
      `checkpoint
  | "snapshot_with_quiesce" ->
      `snapshot_with_quiesce
  | s ->
      raise
        (Record_failure
           ("Expected 'snapshot', 'checkpoint', 'snapshot_with_quiesce', got "
           ^ s
           ))

let vmss_frequency_to_string = function
  | `hourly ->
      "hourly"
  | `daily ->
      "daily"
  | `weekly ->
      "weekly"

let string_to_vmss_frequency = function
  | "hourly" ->
      `hourly
  | "daily" ->
      `daily
  | "weekly" ->
      `weekly
  | s ->
      raise (Record_failure ("Expected 'hourly', 'daily', 'weekly', got " ^ s))

let network_default_locking_mode_to_string = function
  | `unlocked ->
      "unlocked"
  | `disabled ->
      "disabled"

let string_to_network_default_locking_mode = function
  | "unlocked" ->
      `unlocked
  | "disabled" ->
      `disabled
  | s ->
      raise (Record_failure ("Expected 'unlocked' or 'disabled', got " ^ s))

let network_purpose_to_string : API.network_purpose -> string = function
  | `nbd ->
      "nbd"
  | `insecure_nbd ->
      "insecure_nbd"

let string_to_network_purpose : string -> API.network_purpose = function
  | "nbd" ->
      `nbd
  | "insecure_nbd" ->
      `insecure_nbd
  | s ->
      raise (Record_failure ("Expected a network purpose string; got " ^ s))

let vm_appliance_operation_to_string = function
  | `start ->
      "start"
  | `clean_shutdown ->
      "clean_shutdown"
  | `hard_shutdown ->
      "hard_shutdown"
  | `shutdown ->
      "shutdown"

let cpu_feature_to_string f =
  match f with
  | `FPU ->
      "FPU"
  | `VME ->
      "VME"
  | `DE ->
      "DE"
  | `PSE ->
      "PSE"
  | `TSC ->
      "TSC"
  | `MSR ->
      "MSR"
  | `PAE ->
      "PAE"
  | `MCE ->
      "MCE"
  | `CX8 ->
      "CX8"
  | `APIC ->
      "APIC"
  | `SEP ->
      "SEP"
  | `MTRR ->
      "MTRR"
  | `PGE ->
      "PGE"
  | `MCA ->
      "MCA"
  | `CMOV ->
      "CMOV"
  | `PAT ->
      "PAT"
  | `PSE36 ->
      "PSE36"
  | `PN ->
      "PN"
  | `CLFLSH ->
      "CLFLSH"
  | `DTES ->
      "DTES"
  | `ACPI ->
      "ACPI"
  | `MMX ->
      "MMX"
  | `FXSR ->
      "FXSR"
  | `XMM ->
      "XMM"
  | `XMM2 ->
      "XMM2"
  | `SELFSNOOP ->
      "SELFSNOOP"
  | `HT ->
      "HT"
  | `ACC ->
      "ACC"
  | `IA64 ->
      "IA64"
  | `SYSCALL ->
      "SYSCALL"
  | `MP ->
      "MP"
  | `NX ->
      "NX"
  | `MMXEXT ->
      "MMXEXT"
  | `LM ->
      "LM"
  | `THREEDNOWEXT ->
      "3DNOWEXT"
  | `THREEDNOW ->
      "3DNOW"
  | `RECOVERY ->
      "RECOVERY"
  | `LONGRUN ->
      "LONGRUN"
  | `LRTI ->
      "LRTI"
  | `CXMMX ->
      "CXMMX"
  | `K6MTRR ->
      "K6MTRR"
  | `CYRIXARR ->
      "CYRIXARR"
  | `CENTAURMCR ->
      "CENTAURMCR"
  | `K8 ->
      "K8"
  | `K7 ->
      "K7"
  | `P3 ->
      "P3"
  | `P4 ->
      "P4"
  | `CONSTANTTSC ->
      "CONSTANTTSC"
  | `FXSAVELEAK ->
      "FXSAVELEAK"
  | `XMM3 ->
      "XMM3"
  | `MWAIT ->
      "MWAIT"
  | `DSCPL ->
      "DSCPL"
  | `EST ->
      "EST"
  | `TM2 ->
      "TM2"
  | `CID ->
      "CID"
  | `CX16 ->
      "CX16"
  | `XTPR ->
      "XTPR"
  | `XSTORE ->
      "XSTORE"
  | `XSTOREEN ->
      "XSTOREEN"
  | `XCRYPT ->
      "XCRYPT"
  | `XCRYPTEN ->
      "XCRYPTEN"
  | `LAHFLM ->
      "LAHFLM"
  | `CMPLEGACY ->
      "CMPLEGACY"
  | `VMX ->
      "VMX"

let task_status_type_to_string s =
  match s with
  | `pending ->
      "pending"
  | `success ->
      "success"
  | `failure ->
      "failure"
  | `cancelling ->
      "cancelling"
  | `cancelled ->
      "cancelled"

let protocol_to_string = function
  | `vt100 ->
      "VT100"
  | `rfb ->
      "RFB"
  | `rdp ->
      "RDP"

let task_allowed_operations_to_string s =
  match s with `cancel -> "Cancel" | `destroy -> "Destroy"

let alert_level_to_string s =
  match s with `Info -> "info" | `Warn -> "warning" | `Error -> "error"

let on_normal_exit_to_string x =
  match x with `destroy -> "Destroy" | `restart -> "Restart"

let string_to_on_normal_exit s =
  match String.lowercase_ascii s with
  | "destroy" ->
      `destroy
  | "restart" ->
      `restart
  | _ ->
      raise (Record_failure ("Expected 'destroy' or 'restart', got " ^ s))

let on_crash_behaviour_to_string x =
  match x with
  | `destroy ->
      "Destroy"
  | `coredump_and_destroy ->
      "Core dump and destroy"
  | `restart ->
      "Restart"
  | `coredump_and_restart ->
      "Core dump and restart"
  | `preserve ->
      "Preserve"
  | `rename_restart ->
      "Rename restart"

let string_to_on_crash_behaviour s =
  match String.lowercase_ascii s with
  | "destroy" ->
      `destroy
  | "coredump_and_destroy" ->
      `coredump_and_destroy
  | "restart" ->
      `restart
  | "coredump_and_restart" ->
      `coredump_and_restart
  | "preserve" ->
      `preserve
  | "rename_restart" ->
      `rename_restart
  | _ ->
      raise
        (Record_failure
           ("Expected 'destroy', 'coredump_and_destroy',"
           ^ "'restart', 'coredump_and_restart', 'preserve' or \
              'rename_restart', got "
           ^ s
           ))

let host_display_to_string h =
  match h with
  | `enabled ->
      "enabled"
  | `enable_on_reboot ->
      "enable_on_reboot"
  | `disabled ->
      "disabled"
  | `disable_on_reboot ->
      "disable_on_reboot"

let host_sched_gran_of_string s =
  match String.lowercase_ascii s with
  | "core" ->
      `core
  | "cpu" ->
      `cpu
  | "socket" ->
      `socket
  | _ ->
      raise (Record_failure ("Expected 'core','cpu', 'socket', got " ^ s))

let host_sched_gran_to_string = function
  | `core ->
      "core"
  | `cpu ->
      "cpu"
  | `socket ->
      "socket"

let pgpu_dom0_access_to_string x = host_display_to_string x

let string_to_vdi_onboot s =
  match String.lowercase_ascii s with
  | "persist" ->
      `persist
  | "reset" ->
      `reset
  | _ ->
      raise (Record_failure ("Expected 'persist' or 'reset', got " ^ s))

let string_to_vbd_mode s =
  match String.lowercase_ascii s with
  | "ro" ->
      `RO
  | "rw" ->
      `RW
  | _ ->
      raise (Record_failure ("Expected 'RO' or 'RW', got " ^ s))

let vbd_mode_to_string = function `RO -> "ro" | `RW -> "rw"

let string_to_vbd_type s =
  match String.lowercase_ascii s with
  | "cd" ->
      `CD
  | "disk" ->
      `Disk
  | "floppy" ->
      `Floppy
  | _ ->
      raise (Record_failure ("Expected 'CD' or 'Disk', got " ^ s))

let power_to_string h =
  match h with
  | `Halted ->
      "halted"
  | `Paused ->
      "paused"
  | `Running ->
      "running"
  | `Suspended ->
      "suspended"
  | `ShuttingDown ->
      "shutting down"
  | `Migrating ->
      "migrating"

let vdi_type_to_string t =
  match t with
  | `system ->
      "System"
  | `user ->
      "User"
  | `ephemeral ->
      "Ephemeral"
  | `suspend ->
      "Suspend"
  | `crashdump ->
      "Crashdump"
  | `ha_statefile ->
      "HA statefile"
  | `metadata ->
      "Metadata"
  | `redo_log ->
      "Redo log"
  | `rrd ->
      "rrd"
  | `pvs_cache ->
      "PVS cache"
  | `cbt_metadata ->
      "CBT metadata"

let ip_configuration_mode_to_string = function
  | `None ->
      "None"
  | `DHCP ->
      "DHCP"
  | `Static ->
      "Static"

let ip_configuration_mode_of_string m =
  match String.lowercase_ascii m with
  | "dhcp" ->
      `DHCP
  | "none" ->
      `None
  | "static" ->
      `Static
  | s ->
      raise (Record_failure ("Expected 'dhcp','none' or 'static', got " ^ s))

let vif_ipv4_configuration_mode_to_string = function
  | `None ->
      "None"
  | `Static ->
      "Static"

let vif_ipv4_configuration_mode_of_string m =
  match String.lowercase_ascii m with
  | "none" ->
      `None
  | "static" ->
      `Static
  | s ->
      raise (Record_failure ("Expected 'none' or 'static', got " ^ s))

let ipv6_configuration_mode_to_string = function
  | `None ->
      "None"
  | `DHCP ->
      "DHCP"
  | `Static ->
      "Static"
  | `Autoconf ->
      "Autoconf"

let ipv6_configuration_mode_of_string m =
  match String.lowercase_ascii m with
  | "dhcp" ->
      `DHCP
  | "none" ->
      `None
  | "static" ->
      `Static
  | "autoconf" ->
      `Autoconf
  | s ->
      raise
        (Record_failure
           ("Expected 'dhcp','none' 'autoconf' or 'static', got " ^ s))

let vif_ipv6_configuration_mode_to_string = function
  | `None ->
      "None"
  | `Static ->
      "Static"

let vif_ipv6_configuration_mode_of_string m =
  match String.lowercase_ascii m with
  | "none" ->
      `None
  | "static" ->
      `Static
  | s ->
      raise (Record_failure ("Expected 'none' or 'static', got " ^ s))

let primary_address_type_to_string = function
  | `IPv4 ->
      "IPv4"
  | `IPv6 ->
      "IPv6"

let primary_address_type_of_string m =
  match String.lowercase_ascii m with
  | "ipv4" ->
      `IPv4
  | "ipv6" ->
      `IPv6
  | s ->
      raise (Record_failure ("Expected 'ipv4' or 'ipv6', got " ^ s))

let bond_mode_to_string = function
  | `balanceslb ->
      "balance-slb"
  | `activebackup ->
      "active-backup"
  | `lacp ->
      "lacp"

let bond_mode_of_string m =
  match String.lowercase_ascii m with
  | "balance-slb" | "" ->
      `balanceslb
  | "active-backup" ->
      `activebackup
  | "lacp" ->
      `lacp
  | s ->
      raise (Record_failure ("Invalid bond mode. Got " ^ s))

let allocation_algorithm_to_string = function
  | `depth_first ->
      "depth-first"
  | `breadth_first ->
      "breadth-first"

let allocation_algorithm_of_string a =
  match String.lowercase_ascii a with
  | "depth-first" ->
      `depth_first
  | "breadth-first" ->
      `breadth_first
  | s ->
      raise (Record_failure ("Invalid allocation algorithm. Got " ^ s))

let pvs_proxy_status_to_string = function
  | `stopped ->
      "stopped"
  | `initialised ->
      "initialised"
  | `caching ->
      "caching"
  | `incompatible_write_cache_mode ->
      "incompatible-write-cache-mode"
  | `incompatible_protocol_version ->
      "incompatible-protocol-version"

let cluster_operation_to_string op = API.rpc_of_cluster_operation op |> to_str

let cluster_host_operation_to_string op =
  API.rpc_of_cluster_host_operation op |> to_str

let bool_of_string s =
  match String.lowercase_ascii s with
  | "true" | "yes" ->
      true
  | "false" | "no" ->
      false
  | _ ->
      raise (Record_failure ("Expected 'true','yes','false','no', got " ^ s))

let sdn_protocol_of_string s =
  match String.lowercase_ascii s with
  | "ssl" ->
      `ssl
  | "pssl" ->
      `pssl
  | _ ->
      raise (Record_failure ("Expected 'ssl','pssl', got " ^ s))

let sdn_protocol_to_string = function `ssl -> "ssl" | `pssl -> "pssl"

let tunnel_protocol_of_string s =
  match String.lowercase_ascii s with
  | "gre" ->
      `gre
  | "vxlan" ->
      `vxlan
  | _ ->
      raise (Record_failure ("Expected 'gre','vxlan', got " ^ s))

let tunnel_protocol_to_string = function `gre -> "gre" | `vxlan -> "vxlan"

let pif_igmp_status_to_string = function
  | `enabled ->
      "enabled"
  | `disabled ->
      "disabled"
  | `unknown ->
      "unknown"

let vusb_operation_to_string = function
  | `attach ->
      "attach"
  | `plug ->
      "plug"
  | `unplug ->
      "unplug"

let network_sriov_configuration_mode_to_string = function
  | `sysfs ->
      "sysfs"
  | `modprobe ->
      "modprobe"
  | `manual ->
      "manual"
  | `unknown ->
      "unknown"

(* string_to_string_map_to_string *)
let s2sm_to_string sep x =
  String.concat sep (List.map (fun (a, b) -> a ^ ": " ^ b) x)

(* string to blob ref map to string *)
let s2brm_to_string get_uuid_from_ref sep x =
  String.concat sep (List.map (fun (n, r) -> n ^ ": " ^ get_uuid_from_ref r) x)

let on_boot_to_string onboot =
  match onboot with `reset -> "reset" | `persist -> "persist"

let tristate_to_string tristate =
  match tristate with
  | `yes ->
      "true"
  | `no ->
      "false"
  | `unspecified ->
      "unspecified"

let domain_type_to_string = function
  | `hvm ->
      "hvm"
  | `pv ->
      "pv"
  | `pv_in_pvh ->
      "pv-in-pvh"
  | `unspecified ->
      "unspecified"

let domain_type_of_string x =
  match String.lowercase_ascii x with
  | "hvm" ->
      `hvm
  | "pv" ->
      `pv
  | "pv-in-pvh" ->
      `pv_in_pvh
  | s ->
      raise (Record_failure ("Invalid domain type. Got " ^ s))

(** Parse a string which might have a units suffix on the end *)
let bytes_of_string field x =
  let ( ** ) a b = Int64.mul a b in
  let max_size_TiB =
    Int64.div Int64.max_int (1024L ** 1024L ** 1024L ** 1024L)
  in
  (* detect big number that cannot be represented by Int64. *)
  let int64_of_string s =
    try Int64.of_string s
    with _ ->
      if s = "" then
        raise
          (Record_failure
             (Printf.sprintf
                "Failed to parse field '%s': expecting an integer (possibly \
                 with suffix)"
                field)) ;
      let alldigit = ref true and i = ref (String.length s - 1) in
      while !alldigit && !i > 0 do
        alldigit := Astring.Char.Ascii.is_digit s.[!i] ;
        decr i
      done ;
      if !alldigit then
        raise
          (Record_failure
             (Printf.sprintf
                "Failed to parse field '%s': number too big (maximum = %Ld TiB)"
                field max_size_TiB))
      else
        raise
          (Record_failure
             (Printf.sprintf
                "Failed to parse field '%s': expecting an integer (possibly \
                 with suffix)"
                field))
  in
  match
    Astring.(
      String.fields ~empty:false ~is_sep:(fun c ->
          Char.Ascii.(is_white c || is_digit c)))
      x
  with
  | [] ->
      (* no suffix on the end *)
      int64_of_string x
  | [suffix] ->
      let number =
        match
          Astring.(
            String.fields ~empty:false ~is_sep:(Fun.negate Char.Ascii.is_digit))
            x
        with
        | [number] ->
            int64_of_string number
        | _ ->
            raise
              (Record_failure
                 (Printf.sprintf
                    "Failed to parse field '%s': expecting an integer \
                     (possibly with suffix)"
                    field))
      in
      let multiplier =
        match suffix with
        | "bytes" ->
            1L
        | "KiB" ->
            1024L
        | "MiB" ->
            1024L ** 1024L
        | "GiB" ->
            1024L ** 1024L ** 1024L
        | "TiB" ->
            1024L ** 1024L ** 1024L ** 1024L
        | x ->
            raise
              (Record_failure
                 (Printf.sprintf
                    "Failed to parse field '%s': Unknown suffix: '%s' (try \
                     KiB, MiB, GiB or TiB)"
                    field x))
      in
      (* FIXME: detect overflow *)
      number ** multiplier
  | _ ->
      raise
        (Record_failure
           (Printf.sprintf
              "Failed to parse field '%s': expecting an integer (possibly with \
               suffix)"
              field))

(* Vincent's random mac utils *)

let mac_from_int_array macs =
  (* make sure bit 1 (local) is set and bit 0 (unicast) is clear *)
  macs.(0) <- macs.(0) lor 0x2 land lnot 0x1 ;
  Printf.sprintf "%02x:%02x:%02x:%02x:%02x:%02x" macs.(0) macs.(1) macs.(2)
    macs.(3) macs.(4) macs.(5)

(* generate a random mac that is locally administered *)
let random_mac_local () =
  mac_from_int_array (Array.init 6 (fun i -> Random.int 0x100))<|MERGE_RESOLUTION|>--- conflicted
+++ resolved
@@ -153,7 +153,8 @@
       "cluster_create"
   | `designate_new_master ->
       "designate_new_master"
-<<<<<<< HEAD
+  | `tls_verification_enable ->
+      "tls_verification_enable"
   | `configure_repositories ->
       "configure_repositories"
   | `sync_updates ->
@@ -162,10 +163,6 @@
       "get_updates"
   | `apply_updates ->
       "apply_updates"
-=======
-  | `tls_verification_enable ->
-      "tls_verification_enable"
->>>>>>> 79175448
 
 let host_operation_to_string = function
   | `provision ->
