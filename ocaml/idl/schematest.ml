--- conflicted
+++ resolved
@@ -1,11 +1,7 @@
 let hash x = Digest.string x |> Digest.to_hex
 
 (* BEWARE: if this changes, check that schema has been bumped accordingly *)
-<<<<<<< HEAD
-let last_known_schema_hash = "0d9764a8419d320a9f2a3928be59ee64"
-=======
-let last_known_schema_hash = "38766d4fd742a81e2c2e95cffb0c5010"
->>>>>>> 98239da0
+let last_known_schema_hash = "7bc7094c244cd1e95d4a0ea288db69e7"
 
 let current_schema_hash : string =
   let open Datamodel_types in
