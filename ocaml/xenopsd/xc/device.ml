(*
 * Copyright (C) 2006-2009 Citrix Systems Inc.
 *
 * This program is free software; you can redistribute it and/or modify
 * it under the terms of the GNU Lesser General Public License as published
 * by the Free Software Foundation; version 2.1 only. with the special
 * exception on linking described in file LICENSE.
 *
 * This program is distributed in the hope that it will be useful,
 * but WITHOUT ANY WARRANTY; without even the implied warranty of
 * MERCHANTABILITY or FITNESS FOR A PARTICULAR PURPOSE.  See the
 * GNU Lesser General Public License for more details.
 *)

open Printf
open Xenops_utils
open Xenops_interface
open Device_common
open Xenstore
open Cancel_utils
open Xenops_task

exception Ioemu_failed of (string * string)

exception Device_shutdown

exception Device_not_found

exception Cdrom

module D = Debug.Make (struct let name = "device" end)

open D

let finally = Xapi_stdext_pervasives.Pervasiveext.finally

(** Definition of available qemu profiles, used by the qemu backend
    implementations *)
module Profile = struct
  (* Qemu_trad cannot be removed from here, we need to be able to unmarshal it,
     it must not be used as a fallback anywhere though *)
  type t =
    | Qemu_trad
    | Qemu_none
    | Qemu_upstream_compat
    | Qemu_upstream
    | Qemu_upstream_uefi
  [@@deriving rpcty]

  let fallback = Qemu_upstream_compat

  module Name = struct
    let qemu_none = "qemu-none"

    let qemu_trad = "qemu-trad"

    let qemu_upstream_compat = "qemu-upstream-compat"

    let qemu_upstream = "qemu-upstream"

    let qemu_upstream_uefi = "qemu-upstream-uefi"
  end

  let wrapper_of = function
    | Qemu_none | Qemu_trad ->
        "/bin/false"
    | Qemu_upstream_compat | Qemu_upstream | Qemu_upstream_uefi ->
        !Resources.upstream_compat_qemu_dm_wrapper

  let of_string = function
    | x when x = Name.qemu_trad ->
        sprintf "unsupported device-model profile %s: use %s" x
          Name.qemu_upstream_compat
        |> fun s -> Xenopsd_error (Internal_error s) |> raise
    | x when x = Name.qemu_upstream_compat ->
        Qemu_upstream_compat
    | x when x = Name.qemu_upstream ->
        sprintf "unsupported device-model profile %s: use %s" x
          Name.qemu_upstream_compat
        |> fun s -> Xenopsd_error (Internal_error s) |> raise
    | x when x = Name.qemu_upstream_uefi ->
        Qemu_upstream_uefi
    | x when x = Name.qemu_none ->
        Qemu_none
    | x ->
        debug "unknown device-model profile %s: defaulting to %s" x
          Name.qemu_upstream_compat ;
        Qemu_upstream_compat
end

(** Represent an IPC endpoint *)
module Socket = struct
  type t = Unix of string | Port of int

  module Unix = struct
    let path x = "unix:" ^ x

    let rm x =
      let dbg = debug "error cleaning unix socket %s: %s" x in
      try Unix.unlink x with
      | Unix.Unix_error (Unix.ENOENT, _, _) ->
          ()
      | Unix.Unix_error (e, _, _) ->
          dbg (Unix.error_message e)
  end
end

(* keys read by vif udev script (keep in sync with api:scripts/vif) *)
let vif_udev_keys =
  "promiscuous"
  :: List.map (fun x -> "ethtool-" ^ x) ["rx"; "tx"; "sg"; "tso"; "ufo"; "gso"]

(****************************************************************************************)

module Generic = struct
  let vnc_port_path domid = sprintf "/local/domain/%d/console/vnc-port" domid

  let tc_port_path domid = sprintf "/local/domain/%d/console/tc-port" domid

  (* Oxenstored's transaction conflict algorithm will cause parallel but
     separate device creation transactions to abort and retry, leading to
     livelock while starting lots of VMs. Work around this by serialising these
     transactions for now. *)
  let device_serialise_m = Mutex.create ()

  let add_device ~xs device backend_list frontend_list private_list
      xenserver_list =
    Mutex.execute device_serialise_m (fun () ->
        let frontend_ro_path = frontend_ro_path_of_device ~xs device
        and frontend_rw_path = frontend_rw_path_of_device ~xs device
        and backend_path = backend_path_of_device ~xs device
        and hotplug_path = Hotplug.get_hotplug_path device
        and private_data_path =
          Device_common.get_private_data_path_of_device device
        and extra_xenserver_path =
          Device_common.extra_xenserver_path_of_device ~xs device
        in
        debug "adding device  B%d[%s]  F%d[%s]  H[%s]" device.backend.domid
          backend_path device.frontend.domid frontend_rw_path hotplug_path ;
        Xs.transaction xs (fun t ->
            ( try
                (* Use the ro one because a bad guest could delete the rw node. *)
                ignore (t.Xst.read frontend_ro_path) ;
                raise (Device_frontend_already_connected device)
              with Xs_protocol.Enoent _ -> ()
            ) ;
            t.Xst.rm frontend_rw_path ;
            t.Xst.rm frontend_ro_path ;
            t.Xst.rm backend_path ;
            (* CA-16259: don't clear the 'hotplug_path' because this is where we
               record our own use of /dev/loop devices. Clearing this causes us
               to leak one per PV .iso *)
            t.Xst.mkdirperms frontend_rw_path
              (Xenbus_utils.device_frontend device) ;
            t.Xst.mkdirperms frontend_ro_path (Xenbus_utils.rwperm_for_guest 0) ;
            t.Xst.mkdirperms backend_path (Xenbus_utils.device_backend device) ;
            t.Xst.mkdirperms hotplug_path (Xenbus_utils.hotplug device) ;
            t.Xst.writev frontend_rw_path
              (("backend", backend_path) :: frontend_list) ;
            t.Xst.writev frontend_ro_path [("backend", backend_path)] ;
            t.Xst.writev backend_path
              (("frontend", frontend_rw_path) :: backend_list) ;
            t.Xst.mkdirperms private_data_path (Xenbus_utils.hotplug device) ;
            t.Xst.writev private_data_path
              (("backend-kind", string_of_kind device.backend.kind)
              :: ("backend-id", string_of_int device.backend.domid)
              :: private_list
              ) ;
            t.Xst.mkdirperms extra_xenserver_path
              (Xenbus_utils.rwperm_for_guest device.frontend.domid) ;
            t.Xst.writev extra_xenserver_path xenserver_list
        )
    )

  let get_private_key ~xs device x =
    let private_data_path =
      Device_common.get_private_data_path_of_device device
    in
    let key = private_data_path ^ "/" ^ x in
    try xs.Xs.read key with e -> error "read %s: Noent" key ; raise e

  let safe_rm ~xs path =
    try
      debug "xenstore-rm %s" path ;
      xs.Xs.rm path
    with _ -> debug "Failed to xenstore-rm %s; continuing" path

  (* Helper function to delete the frontend, backend and error trees for a
     device. This must only be done after synchronising with the hotplug
     scripts. Cleaning up is best-effort; some of it might fail but as much will
     be done as possible. *)
  let rm_device_state ~xs (x : device) =
    debug "Device.rm_device_state %s" (string_of_device x) ;
    safe_rm ~xs (frontend_ro_path_of_device ~xs x) ;
    safe_rm ~xs (frontend_rw_path_of_device ~xs x) ;
    safe_rm ~xs (backend_path_of_device ~xs x) ;
    (* Cleanup the directory containing the error node *)
    safe_rm ~xs (backend_error_path_of_device ~xs x) ;
    safe_rm ~xs (Filename.dirname (error_path_of_device ~xs x))

  (* The surprise-remove flag is now ignored: a vbd-unplug --force will unplug
     regardless of surprise-remove. Leave this code here for now, to warn the
     user in the logs. *)
  let can_surprise_remove ~xs (x : device) =
    (* "(info key in xenstore) && 2" tells us whether a vbd can be surprised
       removed *)
    let key = backend_path_of_device ~xs x ^ "/info" in
    try
      let info = Int64.of_string (xs.Xs.read key) in
      Int64.logand info 2L <> 0L
    with _ -> false

  (** Checks whether the supplied device still exists (ie hasn't been deleted) *)
  let exists ~xs (x : device) =
    let backend_stub = backend_path_of_device ~xs x in
    try
      ignore_string (xs.Xs.read backend_stub) ;
      true
    with Xs_protocol.Enoent _ -> false

  (** When hot-unplugging a device we ask nicely *)
  let clean_shutdown_async ~xs (x : device) =
    let backend_path = backend_path_of_device ~xs x in
    let state_path = backend_path ^ "/state" in
    Xs.transaction xs (fun t ->
        let online_path = backend_path ^ "/online" in
        debug "xenstore-write %s = 0" online_path ;
        t.Xst.write online_path "0" ;
        let state =
          try Xenbus_utils.of_string (t.Xst.read state_path)
          with _ -> Xenbus_utils.Closed
        in
        if state <> Xenbus_utils.Closed then (
          debug "Device.del_device setting backend to Closing" ;
          t.Xst.write state_path (Xenbus_utils.string_of Xenbus_utils.Closing)
        )
    )

  let unplug_watch ~xs:_ (x : device) =
    Hotplug.path_written_by_hotplug_scripts x |> Watch.key_to_disappear

  let error_watch ~xs (x : device) =
    Watch.value_to_appear (error_path_of_device ~xs x)

  let frontend_closed ~xs (x : device) =
    Watch.map
      (fun () -> "")
      (Watch.value_to_become
         (frontend_rw_path_of_device ~xs x ^ "/state")
         (Xenbus_utils.string_of Xenbus_utils.Closed)
      )

  let backend_closed ~xs (x : device) =
    Watch.value_to_become
      (backend_path_of_device ~xs x ^ "/state")
      (Xenbus_utils.string_of Xenbus_utils.Closed)

  let is_backend backend_type path =
    let affix = Printf.sprintf "backend/%s/" backend_type in
    Astring.String.is_infix ~affix path

  let is_qdisk_or_9pfs x =
    let path = Hotplug.path_written_by_hotplug_scripts x in
    is_backend "qdisk" path || is_backend "9pfs" path

  let on_backend_closed_unplug ~xs x =
    debug "Device.on_backend_closed_unplug for %s" (string_of_device x) ;
    (* qemu-dp does not delete the hotplug status key *)
    backend_closed ~xs x
    |> Watch.map (fun _ ->
           debug "Backend closed for %s, deleting hotplug-status"
             (string_of_device x) ;
           (* deleting this key causes the udev rule to fire *)
           safe_rm ~xs (Hotplug.path_written_by_hotplug_scripts x)
       )

  let clean_shutdown_wait (task : Xenops_task.task_handle) ~xs
      ~ignore_transients (x : device) =
    debug "Device.Generic.clean_shutdown_wait %s" (string_of_device x) ;
    let on_error () =
      let error_path = error_path_of_device ~xs x in
      let error = try xs.Xs.read error_path with _ -> "" in
      debug "Device.Generic.shutdown_common: read an error: %s" error ;
      (* After CA-14804 we deleted the error node *)
      (* After CA-73099 we stopped doing that *)
      (* ... but in the case of a "managed" domain, this transient should be
         ignored anyway *)
      raise (Device_error (x, error))
    in
    let cancel = Device x in
    let frontend_closed = Watch.map (fun _ -> ()) (frontend_closed ~xs x) in
    let unplug =
      let qdisk_or_9pfs = is_qdisk_or_9pfs x in
      debug "Device.unplug_watch %s, disk=%b" (string_of_device x) qdisk_or_9pfs ;
      let backend_watch =
        if qdisk_or_9pfs then [((), on_backend_closed_unplug ~xs x)] else []
      in
      let frontend_gone =
        ( ()
        , frontend_rw_path_of_device ~xs x ^ "/state" |> Watch.key_to_disappear
        )
      in
      let unplugged_watch = ((), unplug_watch ~xs x) in
      (* we need to evaluate all watches, so use any_of *)
      Watch.any_of (unplugged_watch :: frontend_gone :: backend_watch)
      |> Watch.map (fun _ -> ())
    in
    let error = Watch.map (fun _ -> ()) (error_watch ~xs x) in
    if
      cancellable_watch cancel [frontend_closed; unplug]
        (if ignore_transients then [] else [error])
        task ~xs ~timeout:!Xenopsd.hotplug_timeout ()
    then (
      safe_rm ~xs (frontend_rw_path_of_device ~xs x) ;
      safe_rm ~xs (frontend_ro_path_of_device ~xs x) ;
      if
        cancellable_watch cancel [unplug]
          (if ignore_transients then [] else [error])
          task ~xs ~timeout:!Xenopsd.hotplug_timeout ()
      then
        rm_device_state ~xs x
      else
        on_error ()
    ) else
      on_error ()

  let clean_shutdown (task : Xenops_task.task_handle) ~xs (x : device) =
    debug "Device.Generic.clean_shutdown %s" (string_of_device x) ;
    clean_shutdown_async ~xs x ;
    clean_shutdown_wait task ~xs ~ignore_transients:false x

  let hard_shutdown_request ~xs (x : device) =
    debug "Device.Generic.hard_shutdown_request %s" (string_of_device x) ;
    let backend_path = backend_path_of_device ~xs x in
    let online_path = backend_path ^ "/online" in
    debug "xenstore-write %s = 0" online_path ;
    xs.Xs.write online_path "0" ;
    debug "Device.Generic.hard_shutdown about to blow away frontend" ;
    safe_rm ~xs (frontend_rw_path_of_device ~xs x) ;
    safe_rm ~xs (frontend_ro_path_of_device ~xs x)

  let run_hotplug_scripts (x : device) =
    !Xenopsd.run_hotplug_scripts || x.backend.domid > 0

  let hard_shutdown_complete ~xs (x : device) =
    if is_qdisk_or_9pfs x then
      safe_rm ~xs (Hotplug.path_written_by_hotplug_scripts x) ;
    if run_hotplug_scripts x then
      backend_closed ~xs x
    else
      unplug_watch ~xs x

  let hard_shutdown (task : Xenops_task.task_handle) ~xs (x : device) =
    hard_shutdown_request ~xs x ;
    let (_ : bool) =
      cancellable_watch (Device x)
        [hard_shutdown_complete ~xs x]
        [] task ~xs ~timeout:!Xenopsd.hotplug_timeout ()
    in
    (* blow away the backend and error paths *)
    debug
      "Device.Generic.hard_shutdown about to blow away backend and error paths" ;
    rm_device_state ~xs x

  let really_kill pid =
    try Unixext.kill_and_wait pid
    with Unixext.Process_still_alive ->
      debug "%d: failed to respond to SIGTERM, sending SIGKILL" pid ;
      Unixext.kill_and_wait ~signal:Sys.sigkill pid

  let best_effort = Xenops_utils.best_effort
end

(****************************************************************************************)
(** Disks: *)

(** Vbd_Common contains the private Vbd functions that are common between the
    qemu profile backends *)
module Vbd_Common = struct
  type shutdown_mode =
    | Classic
        (** no signal that backend has flushed, rely on (eg) SM vdi_deactivate
            for safety *)
    | ShutdownRequest
        (** explicit signal that backend has flushed via "shutdown-done" *)

  let read_feature_flag ~xs (x : device) flag =
    let feature_flag_path =
      Printf.sprintf "/local/domain/%d/control/%s" x.backend.domid flag
    in
    try
      ignore (xs.Xs.read feature_flag_path) ;
      true
    with _ -> false

  let shutdown_mode_of_device ~xs (x : device) =
    if read_feature_flag ~xs x "feature-shutdown-request" then
      ShutdownRequest
    else
      Classic

  type mode = ReadOnly | ReadWrite

  let string_of_mode = function ReadOnly -> "r" | ReadWrite -> "w"

  let mode_of_string = function
    | "r" ->
        ReadOnly
    | "w" ->
        ReadWrite
    | _ ->
        invalid_arg "mode_of_string"

  type physty = File | Phys | Qcow | Vhd | Aio

  let backendty_of_physty = function
    | File ->
        "file"
    | Phys ->
        "phy"
    | Qcow | Vhd | Aio ->
        "phy"

  let string_of_physty = function
    | Qcow ->
        "qcow"
    | Vhd ->
        "vhd"
    | Aio ->
        "aio"
    | File ->
        "file"
    | Phys ->
        "phys"

  let physty_of_string s =
    match s with
    | "qcow" ->
        Qcow
    | "vhd" ->
        Vhd
    | "aio" ->
        Aio
    | "phy" ->
        Phys
    | "file" ->
        File
    | _ ->
        invalid_arg "physty_of_string"

  type devty = CDROM | Disk | Floppy

  let string_of_devty = function
    | CDROM ->
        "cdrom"
    | Disk ->
        "disk"
    | Floppy ->
        "floppy"

  let devty_of_string = function
    | "cdrom" ->
        CDROM
    | "disk" ->
        Disk
    | "floppy" ->
        Floppy
    | _ ->
        invalid_arg "devty_of_string"

  let uses_blktap ~phystype = List.mem phystype [Qcow; Vhd; Aio]

  (** Request either a clean or hard shutdown *)
  let request_shutdown ~xs (x : device) (force : bool) =
    let request = if force then "force" else "normal" in
    debug "Device.Vbd.request_shutdown %s %s" (string_of_device x) request ;
    let backend_path = backend_path_of_device ~xs x in
    let request_path = backend_shutdown_request_path_of_device ~xs x in
    let online_path = backend_path ^ "/online" in
    (* Prevent spurious errors appearing by not writing online=0 if force *)
    if not force then (
      debug "xenstore-write %s = 0" online_path ;
      xs.Xs.write online_path "0"
    ) ;
    debug "xenstore-write %s = %s" request_path request ;
    xs.Xs.write request_path request

  (** Return the event to wait for when the shutdown has completed *)
  let shutdown_done ~xs (x : device) : unit Watch.t =
    Watch.value_to_appear (backend_shutdown_done_path_of_device ~xs x)
    |> Watch.map (fun _ -> ())

  let shutdown_request_clean_shutdown_wait (task : Xenops_task.task_handle) ~xs
      ~ignore_transients (x : device) =
    debug "Device.Vbd.clean_shutdown_wait %s" (string_of_device x) ;
    (* Allow the domain to reject the request by writing to the error node *)
    let shutdown_done = shutdown_done ~xs x in
    let error =
      Watch.value_to_appear (error_path_of_device ~xs x)
      |> Watch.map (fun _ -> ())
    in
    if
      cancellable_watch (Device x) [shutdown_done]
        (if ignore_transients then [] else [error])
        task ~xs ~timeout:!Xenopsd.hotplug_timeout ()
    then (
      debug "Device.Vbd.shutdown_common: shutdown-done appeared" ;
      (* Delete the trees (otherwise attempting to plug the device in again
         doesn't work.) This also clears any stale error nodes. *)
      Generic.rm_device_state ~xs x
    ) else
      let error_path = error_path_of_device ~xs x in
      let error = try xs.Xs.read error_path with _ -> "" in
      (* CA-14804: Delete the error node contents *)
      (* After CA-73099 we stopped doing that *)
      debug "Device.Vbd.shutdown_common: read an error: %s" error ;
      raise (Device_error (x, error))

  let shutdown_request_hard_shutdown (task : Xenops_task.task_handle) ~xs
      (x : device) =
    debug "Device.Vbd.hard_shutdown %s" (string_of_device x) ;
    request_shutdown ~xs x true ;

    (* force *)

    (* We don't watch for error nodes *)
    let (_ : bool) =
      cancellable_watch (Device x) [shutdown_done ~xs x] [] task ~xs
        ~timeout:!Xenopsd.hotplug_timeout ()
    in
    Generic.rm_device_state ~xs x ;
    debug "Device.Vbd.hard_shutdown complete"

  let clean_shutdown_async ~xs x =
    match shutdown_mode_of_device ~xs x with
    | Classic ->
        Generic.clean_shutdown_async ~xs x
    | ShutdownRequest ->
        request_shutdown ~xs x false

  (* normal *)

  let clean_shutdown_wait (task : Xenops_task.task_handle) ~xs
      ~ignore_transients x =
    match shutdown_mode_of_device ~xs x with
    | Classic ->
        Generic.clean_shutdown_wait task ~xs ~ignore_transients x
    | ShutdownRequest ->
        shutdown_request_clean_shutdown_wait task ~xs ~ignore_transients x

  let clean_shutdown (task : Xenops_task.task_handle) ~xs x =
    clean_shutdown_async ~xs x ;
    clean_shutdown_wait task ~xs ~ignore_transients:false x

  let hard_shutdown (task : Xenops_task.task_handle) ~xs x =
    match shutdown_mode_of_device ~xs x with
    | Classic ->
        Generic.hard_shutdown task ~xs x
    | ShutdownRequest ->
        shutdown_request_hard_shutdown task ~xs x

  let hard_shutdown_request ~xs x =
    match shutdown_mode_of_device ~xs x with
    | Classic ->
        Generic.hard_shutdown_request ~xs x
    | ShutdownRequest ->
        request_shutdown ~xs x true

  let hard_shutdown_complete ~xs x =
    match shutdown_mode_of_device ~xs x with
    | Classic ->
        Generic.hard_shutdown_complete ~xs x
    | ShutdownRequest ->
        shutdown_done ~xs x

  let hard_shutdown_wait (task : Xenops_task.task_handle) ~xs ~timeout x =
    let (_ : bool) =
      cancellable_watch (Device x)
        [Watch.map (fun _ -> ()) (hard_shutdown_complete ~xs x)]
        [] task ~xs ~timeout ()
    in
    ()

  let release (task : Xenops_task.task_handle) ~xc ~xs (x : device) =
    debug "Device.Vbd.release %s" (string_of_device x) ;
    (* Make sure blktap/blkback fire the udev remove event by deleting the
       backend now *)
    Generic.safe_rm ~xs (backend_path_of_device ~xs x) ;
    Hotplug.release task ~xc ~xs x ;
    if Generic.run_hotplug_scripts x then
      Hotplug.run_hotplug_script x ["remove"] ;
    (* As for add above, if the frontend is in dom0, we can wait for the
       frontend to unplug as well as the backend. CA-13506 *)
    if x.frontend.domid = 0 && x.backend.domid = 0 then
      Hotplug.wait_for_frontend_unplug task ~xs x

  let free_device ~xs hvm domid =
    let disks =
      List.map
        (fun x ->
          x.frontend.devid
          |> Device_number.of_xenstore_key
          |> Device_number.spec
          |> function
          | _, disk, _ ->
              disk
        )
        (Device_common.list_frontends ~xs domid)
    in
    let next = List.fold_left max 0 disks + 1 in
    let open Device_number in
    let bus_type = if hvm && next < 4 then Ide else Xen in
    (bus_type, next, 0)

  type t = {
      mode: mode
    ; device_number: Device_number.t option
    ; phystype: physty
    ; params: string
    ; dev_type: devty
    ; unpluggable: bool
    ; protocol: protocol option
    ; kind: Device_common.kind
    ; extra_backend_keys: (string * string) list
    ; extra_private_keys: (string * string) list
    ; backend_domid: int
  }

  let add_async ~xs ~hvm x domid =
    let back_tbl = Hashtbl.create 16 and front_tbl = Hashtbl.create 16 in
    let open Device_number in
    (* If no device number is provided then autodetect a free one *)
    let device_number =
      match x.device_number with
      | Some x ->
          x
      | None ->
          make (free_device ~xs hvm domid)
    in
    let devid = to_xenstore_key device_number in
    let device =
      let backend = {domid= x.backend_domid; kind= x.kind; devid} in
      device_of_backend backend domid
    in
    debug "Device.Vbd.add (device_number=%s | params=%s | phystype=%s)"
      (to_debug_string device_number)
      x.params
      (string_of_physty x.phystype) ;
    (* Notes:

       1. qemu accesses devices images itself and so needs the path of the
       original file (in params)

       2. when windows PV drivers initialise, the new blockfront connects to the
       up-til-now idle blockback.

       3. when the VM is fully PV, Ioemu devices do not work; all devices must
       be PV

       4. in the future an HVM guest might support a mixture of both *)
    List.iter (fun (k, v) -> Hashtbl.add back_tbl k v) x.extra_backend_keys ;
    List.iter
      (fun (k, v) -> Hashtbl.replace front_tbl k v)
      [
        ("backend-id", string_of_int x.backend_domid)
      ; ("state", string_of_int (Xenbus_utils.int_of Xenbus_utils.Initialising))
      ; ("virtual-device", string_of_int devid)
      ; ( "device-type"
        , match x.dev_type with
          | CDROM ->
              "cdrom"
          | Disk ->
              "disk"
          | Floppy ->
              "floppy"
        )
      ] ;
    List.iter
      (fun (k, v) -> Hashtbl.replace back_tbl k v)
      [
        ("frontend-id", sprintf "%u" domid)
      ; (* Prevents the backend hotplug scripts from running if the frontend
           disconnects. This allows the xenbus connection to re-establish itself *)
        ("online", "1")
      ; ("removable", if x.unpluggable then "1" else "0")
      ; ("state", string_of_int (Xenbus_utils.int_of Xenbus_utils.Initialising))
      ; ("dev", to_linux_device device_number)
      ; ("type", backendty_of_physty x.phystype)
      ; ("mode", string_of_mode x.mode)
      ; ("params", x.params)
      ] ;
    let qemu_params =
      x.extra_backend_keys
      |> List.assoc_opt "qemu-params"
      |> Option.value ~default:""
    in
    ( match String.split_on_char ' ' qemu_params with
    | [physical_device_path; physical_device] ->
        List.iter
          (fun (k, v) -> Hashtbl.replace back_tbl k v)
          [
            ("physical-device", physical_device)
          ; ("physical-device-path", physical_device_path)
          ]
    | [_vdi; tag; security_model; path] ->
        List.iter
          (fun (k, v) -> Hashtbl.replace back_tbl k v)
          [("security_model", security_model); ("path", path)] ;

        List.iter (fun (k, v) -> Hashtbl.replace front_tbl k v) [("tag", tag)]
    | _ ->
        ()
    ) ;
    Option.iter
      (fun protocol ->
        Hashtbl.add front_tbl "protocol" (string_of_protocol protocol)
      )
      x.protocol ;
    let back = Hashtbl.fold (fun k v acc -> (k, v) :: acc) back_tbl [] in
    let front = Hashtbl.fold (fun k v acc -> (k, v) :: acc) front_tbl [] in
    Generic.add_device ~xs device back front x.extra_private_keys [] ;
    device

  let add_wait (task : Xenops_task.task_handle) ~xc ~xs device =
    if Generic.run_hotplug_scripts device then
      Hotplug.run_hotplug_script device ["add"] ;
    Hotplug.wait_for_plug task ~xs device ;
    debug "Device.Vbd successfully added; device_is_online = %b"
      (Hotplug.device_is_online ~xs device) ;
    (* 'Normally' we connect devices to other domains, and cannot know whether
       the device is 'available' from their userspace (or even if they have a
       userspace). The best we can do is just to wait for the backend hotplug
       scripts to run, indicating that the backend has locked the resource. In
       the case of domain 0 we can do better: we have custom hotplug scripts
       which call us back when the device is actually available to userspace. We
       need to wait for this condition to make the template installers work. NB
       if the custom hotplug script fires this implies that the xenbus state
       reached "connected", so we don't have to check for that first. *)
    if device.frontend.domid = 0 && device.backend.domid = 0 then (
      try
        (* CA-15605: clean up on dom0 block-attach failure *)
        Hotplug.wait_for_frontend_plug task ~xs device
      with Hotplug.Frontend_device_error _ as e ->
        debug
          "Caught Frontend_device_error: assuming it is safe to shutdown the \
           backend" ;
        clean_shutdown task ~xs device ;
        (* assumes double-failure isn't possible *)
        release task ~xc ~xs device ;
        raise e
    ) ;
    device

  (* Add the VBD to the domain, When this command returns, the device is ready.
     (This isn't as concurrent as xend-- xend allocates loopdevices via hotplug
     in parallel and then performs a 'waitForDevices') *)
  let add (task : Xenops_task.task_handle) ~xc ~xs ~hvm x domid =
    let device =
      let result = ref None in
      while !result = None do
        try result := Some (add_async ~xs ~hvm x domid)
        with Device_frontend_already_connected _ as e ->
          if x.device_number = None then (
            debug "Temporary failure to allocte a device number; retrying" ;
            Thread.delay 0.1
          ) else
            raise e
        (* permanent failure *)
      done ;
      Option.get !result
    in
    add_wait task ~xc ~xs device

  let qemu_media_change ~xs device _type params =
    let backend_path = backend_path_of_device ~xs device in
    let params_path = backend_path ^ "/params" in
    (* unfortunately qemu filter the request if on the same string it has, so we
       trick it by having a different string, but the same path, adding a
       spurious '/' character at the beggining of the string. *)
    let oldval = try xs.Xs.read params_path with _ -> "" in
    let pathtowrite =
      if oldval = params then
        "/" ^ params
      else
        params
    in
    let back_delta = [("type", _type); ("params", pathtowrite)] in
    Xs.transaction xs (fun t -> t.Xst.writev backend_path back_delta) ;
    debug "Media changed: params = %s" pathtowrite

  let media_is_ejected ~xs device =
    let path = backend_path_of_device ~xs device ^ "/params" in
    try xs.Xs.read path = "" with _ -> raise Device_not_found
end

(****************************************************************************************)
(** VIFs: *)

(** Generate a random MAC address, using OUI (Organizationally Unique
    Identifier) 00-16-3E, allocated to Xensource, Inc.

    The remaining 3 fields are random, with the first bit of the first random
    field set 0. *)

module Vif = struct
  let add ~xs ~devid ~mac ?mtu ?(rate = None) ?(backend_domid = 0)
      ?(other_config = []) ~netty ~carrier ?(protocol = Protocol_Native)
      ?(extra_private_keys = []) ?(extra_xenserver_keys = [])
      (task : Xenops_task.task_handle) domid =
    debug
      "Device.Vif.add domid=%d devid=%d mac=%s carrier=%b rate=%s \
       other_config=[%s] extra_private_keys=[%s] extra_xenserver_keys=[%s]"
      domid devid mac carrier
      (match rate with None -> "none" | Some (a, b) -> sprintf "(%Ld,%Ld)" a b)
      (String.concat "; " (List.map (fun (k, v) -> k ^ "=" ^ v) other_config))
      (String.concat "; "
         (List.map (fun (k, v) -> k ^ "=" ^ v) extra_private_keys)
      )
      (String.concat "; "
         (List.map (fun (k, v) -> k ^ "=" ^ v) extra_xenserver_keys)
      ) ;
    (* Filter the other_config keys using vif_udev_keys as a whitelist *)
    let other_config =
      List.filter (fun (x, _) -> List.mem x vif_udev_keys) other_config
    in
    let frontend = {domid; kind= Vif; devid} in
    let backend = {domid= backend_domid; kind= Vif; devid} in
    let device = {backend; frontend} in
    let back_options =
      match rate with
      | None ->
          []
      | Some (kbytes_per_s, timeslice_us) ->
          let ( ^* ) = Int64.mul and ( ^/ ) = Int64.div in
          let timeslice_us =
            if timeslice_us > 0L then
              timeslice_us
            else
              50000L
            (* 50ms by default *)
          in
          let bytes_per_interval =
            ((kbytes_per_s ^* 1024L) ^* timeslice_us) ^/ 1000000L
          in
          if bytes_per_interval > 0L && bytes_per_interval < 0xffffffffL then
            [("rate", sprintf "%Lu,%Lu" bytes_per_interval timeslice_us)]
          else (
            debug "VIF qos: invalid value for byte/interval: %Lu"
              bytes_per_interval ;
            []
          )
    in
    let back =
      [
        ("frontend-id", sprintf "%u" domid)
      ; ("online", "1")
      ; ("state", string_of_int (Xenbus_utils.int_of Xenbus_utils.Initialising))
      ; ("script", !Xc_resources.vif_script)
      ; ("mac", mac)
      ; ("handle", string_of_int devid)
      ]
      @ back_options
    in
    let front_options =
      if protocol <> Protocol_Native then
        [("protocol", string_of_protocol protocol)]
      else
        []
    in
    let front_mtu =
      match mtu with
      | Some mtu when mtu > 0 ->
          [("mtu", string_of_int mtu)]
      | _ ->
          []
    in
    let front =
      [
        ("backend-id", string_of_int backend_domid)
      ; ("state", string_of_int (Xenbus_utils.int_of Xenbus_utils.Initialising))
      ; ("handle", string_of_int devid)
      ; ("mac", mac)
      ; ("disconnect", if carrier then "0" else "1")
      ]
      @ front_options
      @ front_mtu
    in
    let extra_private_keys =
      List.map (fun (k, v) -> ("other-config/" ^ k, v)) other_config
      @ extra_private_keys
    in
    (* Add the rest of the important configuration to the private bit of
       xenstore so we can access it later *)
    let extra_private_keys =
      extra_private_keys
      @ ("mac", mac)
        ::
        ( match mtu with
        | Some mtu when mtu > 0 ->
            [("MTU", string_of_int mtu)]
        | _ ->
            []
        )
      @ ( match netty with
        | Netman.Bridge b ->
            [("bridge", b); ("bridge-MAC", "fe:ff:ff:ff:ff:ff")]
        | Netman.Vswitch b ->
            [("bridge", b); ("bridge-MAC", "fe:ff:ff:ff:ff:ff")]
        | Netman.DriverDomain ->
            []
        | Netman.Nat ->
            []
        )
      @
      match rate with
      | None ->
          []
      | Some (rate, timeslice) ->
          [
            ("rate", Int64.to_string rate)
          ; ("timeslice", Int64.to_string timeslice)
          ]
    in
    Generic.add_device ~xs device back front extra_private_keys
      extra_xenserver_keys ;
    if Generic.run_hotplug_scripts device then (
      (* The VIF device won't be created until the backend is in state InitWait: *)
      Hotplug.wait_for_connect task ~xs device ;
      let tap = {device with backend= {device.backend with kind= Tap}} in
      Hotplug.run_hotplug_script device ["add"] ;
      Hotplug.run_hotplug_script device ["online"] ;
      Hotplug.run_hotplug_script tap ["add"] ;
      Hotplug.run_hotplug_script tap ["online"]
    ) ;
    Hotplug.wait_for_plug task ~xs device ;
    device

  let clean_shutdown = Generic.clean_shutdown

  let hard_shutdown = Generic.hard_shutdown

  let set_carrier ~xs (x : device) carrier =
    debug "Device.Vif.set_carrier %s <- %b" (string_of_device x) carrier ;
    let disconnect_path = disconnect_path_of_device ~xs x in
    xs.Xs.write disconnect_path (if carrier then "0" else "1")

  let release (task : Xenops_task.task_handle) ~xc ~xs (x : device) =
    debug "Device.Vif.release %s" (string_of_device x) ;
    if Generic.run_hotplug_scripts x then (
      let tap = {x with backend= {x.backend with kind= Tap}} in
      Hotplug.run_hotplug_script x ["remove"] ;
      Hotplug.run_hotplug_script tap ["remove"]
    ) ;
    Hotplug.release task ~xc ~xs x

  let move ~xs (x : device) bridge =
    let xs_bridge_path =
      Device_common.get_private_data_path_of_device x ^ "/bridge"
    in
    xs.Xs.write xs_bridge_path bridge ;
    Hotplug.run_hotplug_script x ["move"; "type_if=vif"] ;
    (* Maybe there's a tap, too *)
    try
      Hotplug.run_hotplug_script
        {x with backend= {x.backend with kind= Tap}}
        ["move"; "type_if=tap"]
    with _ -> ()
end

(****************************************************************************************)

(** Network SR-IOV VFs: *)
module NetSriovVf = struct
  let add ~xs ~devid ~mac ?mtu:_ ?(rate = None) ?(backend_domid = 0)
      ?(other_config = []) ~pci ~vlan ~carrier ?(extra_private_keys = [])
      ?(extra_xenserver_keys = []) (task : Xenops_task.task_handle) domid =
    let vlan_str =
      match vlan with None -> "none" | Some vlan -> sprintf "%Ld" vlan
    in
    let rate_str =
      match rate with None -> "none" | Some (a, b) -> sprintf "(%Ld,%Ld)" a b
    in
    debug
      "Device.NetSriovVf.add domid=%d devid=%d pci=%s vlan=%s mac=%s \
       carrier=%b rate=%s other_config=[%s] extra_private_keys=[%s] \
       extra_xenserver_keys=[%s]"
      domid devid
      (Xenops_interface.Pci.string_of_address pci)
      vlan_str mac carrier rate_str
      (String.concat "; " (List.map (fun (k, v) -> k ^ "=" ^ v) other_config))
      (String.concat "; "
         (List.map (fun (k, v) -> k ^ "=" ^ v) extra_private_keys)
      )
      (String.concat "; "
         (List.map (fun (k, v) -> k ^ "=" ^ v) extra_xenserver_keys)
      ) ;
    let frontend = {domid; kind= NetSriovVf; devid} in
    let backend = {domid= backend_domid; kind= NetSriovVf; devid} in
    let device = {backend; frontend} in
    Generic.add_device ~xs device [] [] extra_private_keys
      (extra_xenserver_keys @ other_config) ;
    let rate_Mbps =
      match rate with
      | Some (0L, _) | None ->
          None
      | Some (rate, _) -> (
        match Int64.div rate 1024L with 0L -> Some 1L | rate -> Some rate
      )
    in
    let net_sriov_vf_config =
      Network_client.Client.Sriov.{mac= Some mac; vlan; rate= rate_Mbps}
    in
    (let ret =
       Network_client.Client.Sriov.make_vf_config (Xenops_task.get_dbg task) pci
         net_sriov_vf_config
     in
     let open Network_client.Client.Sriov in
     match ret with
     | Ok ->
         ()
     | Error Config_vf_rate_not_supported ->
         error
           "It is not supported to configure rate on this network SR-IOV VF \
            (pci:%s)"
           (Pci.string_of_address pci)
     | Error (Unknown s) ->
         failwith
           (Printf.sprintf
              "Failed to configure network SR-IOV VF (pci:%s) with mac=%s \
               vlan=%s rate=%s: %s"
              (Pci.string_of_address pci)
              mac vlan_str rate_str s
           )
    ) ;
    device

  let hard_shutdown ~xs (x : device) =
    debug
      "Device.NetSriovVf.hard_shutdown about to blow away backend and frontend \
       paths" ;
    Generic.safe_rm ~xs (frontend_ro_path_of_device ~xs x) ;
    Generic.safe_rm ~xs (frontend_rw_path_of_device ~xs x) ;
    Generic.safe_rm ~xs (backend_path_of_device ~xs x)
end

(*****************************************************************************)

(** Vcpus: *)
module Vcpu_Common = struct
  let add ~xs ~devid domid online =
    let path = sprintf "/local/domain/%d/cpu/%d/availability" domid devid in
    xs.Xs.write path (if online then "online" else "offline")

  let set = add

  let del ~xs ~devid domid =
    let path = sprintf "/local/domain/%d/cpu/%d" domid devid in
    xs.Xs.rm path

  let status ~xs ~devid domid =
    let path = sprintf "/local/domain/%d/cpu/%d/availability" domid devid in
    try
      match xs.Xs.read path with
      | "online" ->
          true
      | "offline" ->
          false
      | _ ->
          (* garbage, assuming false *) false
    with Xs_protocol.Enoent _ -> false
end

module type DAEMONPIDPATH = sig
  val name : string

  val use_pidfile : bool

  val pid_path : int -> string
end

module DaemonMgmt (D : DAEMONPIDPATH) = struct
  module SignalMask = struct
    module H = Hashtbl

    type t = (int, bool) H.t

    let create () = H.create 16

    let set tbl key = H.replace tbl key true

    let unset tbl key = H.remove tbl key

    let has tbl key = H.mem tbl key
  end

  let signal_mask = SignalMask.create ()

  let name = D.name

  let pid_path = D.pid_path

  let pid_path_signal domid = pid_path domid ^ "-signal"

  let pidfile_path domid =
    if D.use_pidfile then
      Some (sprintf "%s/%s-%d.pid" Device_common.var_run_xen_path D.name domid)
    else
      None

  let pid ~xs domid =
    try
      match pidfile_path domid with
      | Some path when Sys.file_exists path ->
          let pid =
            path |> Unixext.string_of_file |> String.trim |> int_of_string
          in
          Unixext.with_file path [Unix.O_RDONLY] 0 (fun fd ->
              try
                Unix.lockf fd Unix.F_TRLOCK 0 ;
                (* we succeeded taking the lock: original process is dead.
                 * some other process might've reused its pid *)
                None
              with Unix.Unix_error (Unix.EAGAIN, _, _) ->
                (* cannot obtain lock: process is alive *)
                Some pid
          )
      | _ ->
          (* backward compatibility during update installation: only has
             xenstore pid *)
          let pid = xs.Xs.read (pid_path domid) in
          Some (int_of_string pid)
    with _ -> None

  let is_running ~xs domid =
    match pid ~xs domid with
    | None ->
        false
    | Some p -> (
      try Unix.kill p 0 ; (* This checks the existence of pid p *)
                          true
      with _ -> false
    )

  let stop ~xs domid =
    match pid ~xs domid with
    | None ->
        ()
    | Some pid -> (
        debug "%s: stopping %s with SIGTERM (domid = %d pid = %d)" D.name D.name
          domid pid ;
        let open Generic in
        best_effort (sprintf "killing %s" D.name) (fun () -> really_kill pid) ;
        let key = pid_path domid in
        best_effort (sprintf "removing XS key %s" key) (fun () -> xs.Xs.rm key) ;
        match pidfile_path domid with
        | None ->
            ()
        | Some path ->
            best_effort (sprintf "removing %s" path) (fun () -> Unix.unlink path)
      )

  let syslog_key ~domid = Printf.sprintf "%s-%d" D.name domid

  let start ~fds ~syslog_key path args =
    let syslog_stdout = Forkhelpers.Syslog_WithKey syslog_key in
    let redirect_stderr_to_stdout = true in
    let pid =
      Forkhelpers.safe_close_and_exec None None None fds ~syslog_stdout
        ~redirect_stderr_to_stdout path args
    in
    debug
      "%s: should be running in the background (stdout -> syslog); (fd,pid) = \
       %s"
      D.name
      (Forkhelpers.string_of_pidty pid) ;
    pid

  (* Forks a daemon and then returns the pid. *)
  let start_daemon ~path ~args ~domid ?(fds = []) () =
    let syslog_key = syslog_key ~domid in
    debug "Starting daemon: %s with args [%s]" path (String.concat "; " args) ;
    let pid = start ~fds ~syslog_key path args in
    debug "Daemon started: %s" syslog_key ;
    pid
end

module SystemdDaemonMgmt (D : DAEMONPIDPATH) = struct
  (* backward compat: for daemons running during an update *)
  module Compat = DaemonMgmt (D)

  let pidfile_path = Compat.pidfile_path

  let pid_path = Compat.pid_path

  let of_domid domid =
    let key = Compat.syslog_key ~domid in
    if Fe_systemctl.exists ~service:key then
      Some key
    else
      None

  let alive service _ =
    if Fe_systemctl.is_active ~service then
      true
    else
      let status = Fe_systemctl.show ~service in
      let open Fe_systemctl in
      error
        "%s: unexpected termination \
         (Result=%s,ExecMainPID=%d,ExecMainStatus=%d,ActiveState=%s)"
        service status.result status.exec_main_pid status.exec_main_status
        status.active_state ;
      false

  let stop ~xs domid =
    match of_domid domid with
    | None ->
        Compat.stop ~xs domid
    | Some service ->
        (* xenstore cleanup is done by systemd unit file *)
        let (_ : Fe_systemctl.status) = Fe_systemctl.stop ~service in
        ()

  let start_daemon ~path ~args ~domid () =
    debug "Starting daemon: %s with args [%s]" path (String.concat "; " args) ;
    let service = Compat.syslog_key ~domid in
    let pidpath = D.pid_path domid in
    let properties =
      ("ExecStopPost", "-/usr/bin/xenstore-rm " ^ pidpath)
      ::
      ( match Compat.pidfile_path domid with
      | None ->
          []
      | Some path ->
          [("ExecStopPost", "-/bin/rm -f " ^ path)]
      )
    in
    Fe_systemctl.start_transient ~properties ~service path args ;
    debug "Daemon started: %s" service ;
    service
end

module Qemu = DaemonMgmt (struct
  let name = "qemu-dm"

  let use_pidfile = true

  let pid_path domid = sprintf "/local/domain/%d/qemu-pid" domid
end)

module Vgpu = DaemonMgmt (struct
  let name = "vgpu"

  let use_pidfile = false

  let pid_path domid = sprintf "/local/domain/%d/vgpu-pid" domid
end)

module Varstored = SystemdDaemonMgmt (struct
  let name = "varstored"

  let use_pidfile = true

  let pid_path domid = sprintf "/local/domain/%d/varstored-pid" domid
end)

module Swtpm = SystemdDaemonMgmt (struct
  let name = "swtpm-wrapper"

  let use_pidfile = false

  let pid_path domid = sprintf "/local/domain/%d/varstored-pid" domid
end)

module PV_Vnc = struct
  module D = DaemonMgmt (struct
    let name = "vncterm"

    let use_pidfile = false

    let pid_path domid = sprintf "/local/domain/%d/vncterm-pid" domid
  end)

  let vnc_console_path domid = sprintf "/local/domain/%d/console" domid

  let pid ~xs domid = D.pid ~xs domid

  (* Look up the commandline args for the vncterm pid; *)
  (* Check that they include the vncterm binary path and the xenstore console
     path for the supplied domid. *)
  let is_cmdline_valid domid pid =
    try
      let cmdline =
        Printf.sprintf "/proc/%d/cmdline" pid
        |> Unixext.string_of_file
        |> Astring.String.cuts ~sep:"\000"
      in
      List.mem !Xc_resources.vncterm cmdline
      && List.mem (vnc_console_path domid) cmdline
    with _ -> false

  let is_vncterm_running ~xs domid =
    match pid ~xs domid with
    | None ->
        false
    | Some p ->
        D.is_running ~xs domid && is_cmdline_valid domid p

  let get_vnc_port ~xs domid =
    if not (is_vncterm_running ~xs domid) then
      None
    else
      try
        Some
          (Socket.Port (int_of_string (xs.Xs.read (Generic.vnc_port_path domid)))
          )
      with _ -> None

  let get_tc_port ~xs domid =
    if not (is_vncterm_running ~xs domid) then
      None
    else
      try Some (int_of_string (xs.Xs.read (Generic.tc_port_path domid)))
      with _ -> None

  let load_args = function
    | None ->
        []
    | Some filename ->
        if Sys.file_exists filename then
          ["-l"; filename]
        else
          []

  exception Failed_to_start

  let vncterm_statefile pid =
    sprintf "/var/xen/vncterm/%d/vncterm.statefile" pid

  let get_statefile ~xs domid =
    match pid ~xs domid with
    | None ->
        None
    | Some pid ->
        let filename = vncterm_statefile pid in
        if Sys.file_exists filename then
          Some filename
        else
          None

  let save ~xs domid =
    match pid ~xs domid with
    | Some pid ->
        Unix.kill pid Sys.sigusr1 ;
        let filename = vncterm_statefile pid in
        let delay = 10. in
        let start_time = Unix.time () in
        (* wait at most ten seconds *)
        while
          (not (Sys.file_exists filename)) || Unix.time () -. start_time > delay
        do
          debug "Device.PV_Vnc.save: waiting for %s to appear" filename ;
          Thread.delay 1.
        done ;
        if Unix.time () -. start_time > delay then
          debug "Device.PV_Vnc.save: timeout while waiting for %s to appear"
            filename
        else
          debug "Device.PV_Vnc.save: %s has appeared" filename
    | None ->
        ()

  let start ?statefile ~xs ?ip domid =
    debug "In PV_Vnc.start" ;
    let ip = Option.value ~default:"127.0.0.1" ip in
    let l =
      [
        "-x"
      ; sprintf "/local/domain/%d/console" domid
      ; "-T"
      ; (* listen for raw connections *)
        "-v"
      ; ip ^ ":1"
      ]
      @ load_args statefile
    in
    (* Now add the close fds wrapper *)
    let pid = D.start_daemon ~path:!Xc_resources.vncterm ~args:l ~domid () in
    let path = D.pid_path domid in
    xs.Xs.write path (string_of_int (Forkhelpers.getpid pid)) ;
    Forkhelpers.dontwaitpid pid

  let stop ~xs domid = D.stop ~xs domid
end

module PCI = struct
  type t = {
      address: Xenops_interface.Pci.address
    ; irq: int
    ; resources: (int64 * int64 * int64) list
    ; driver: string
  }

  type index = int

  type device' = {
      host: Xenops_interface.Pci.address
    ; guest: index * Xenops_interface.Pci.address option
    ; qmp_add: bool  (** false: don't issue Device_add command *)
  }

  exception Domain_not_running of Xenops_interface.Pci.address * int

  exception Cannot_add of Xenops_interface.Pci.address list * exn

  (* devices, reason *)

  let () =
    Printexc.register_printer (function
      | Domain_not_running (addr, domid) ->
          Some
            (Printf.sprintf "Domain_not_running(inserting pci=%s,domid=%d)"
               (Xenops_interface.Pci.string_of_address addr)
               domid
            )
      | Cannot_add (devices, e) ->
          let addrs =
            devices
            |> List.map Xenops_interface.Pci.string_of_address
            |> String.concat ";"
          in
          Some (Printf.sprintf "Cannot_add(%s, %s)" addrs (Printexc.to_string e))
      | Ioemu_failed (name, msg) ->
          Some (Printf.sprintf "Ioemu_failed(%s, %s)" name msg)
      | _ ->
          None
      )

  (* From
     https://github.com/torvalds/linux/blob/v4.19/include/linux/pci.h#L76-L102 *)
  (* same as libxl_internal: PROC_PCI_NUM_RESOURCES *)
  let _proc_pci_num_resources = 7

  (* same as libxl_internal: PCI_BAR_IO *)
  let _pci_bar_io = 0x01n

  let _page_size = 4096n

  let _xen_domctl_dev_rdm_relaxed = 1

  (* XXX: we don't want to use the 'xl' command here because the "interface"
     isn't considered as stable as the C API *)
  let xl_pci cmd pcidevs domid =
    List.iter
      (fun dev ->
        try
          let _, _ =
            Forkhelpers.execute_command_get_output "/usr/sbin/xl"
              [
                cmd
              ; string_of_int domid
              ; Xenops_interface.Pci.string_of_address dev
              ]
          in
          ()
        with e ->
          debug "xl %s: %s" cmd (Printexc.to_string e) ;
          raise e
      )
      pcidevs

  let add_xl = xl_pci "pci-attach"

  let release_xl = xl_pci "pci-detach"

  let device_model_pci_device_path xs be_domid fe_domid =
    let be_path = xs.Xs.getdomainpath be_domid in
    Printf.sprintf "%s/backend/pci/%d/0" be_path fe_domid

  (* Given a domid, return a list of [ X, (domain, bus, dev, func) ] where X
     indicates the order in which the device was plugged. *)
  let read_pcidir ~xs domid =
    let path = device_model_pci_device_path xs 0 domid in
    let prefix = "dev-" in
    let is_device = Astring.String.is_prefix ~affix:prefix in
    let all =
      List.filter is_device
        (try xs.Xs.directory path with Xs_protocol.Enoent _ -> [])
    in
    (* The values are the PCI device (domain, bus, dev, func) strings *)
    let device_number_of_string x =
      (* remove the silly prefix *)
      int_of_string
        (String.sub x (String.length prefix)
           (String.length x - String.length prefix)
        )
    in
    let pairs =
      List.map
        (fun x ->
          ( device_number_of_string x
          , Xenops_interface.Pci.address_of_string (xs.Xs.read (path ^ "/" ^ x))
          )
        )
        all
    in
    (* Sort into the order the devices were plugged *)
    List.sort (fun a b -> compare (fst a) (fst b)) pairs

  let encode_bdf pci =
    (pci.Xenops_interface.Pci.domain lsl 16)
    lor ((pci.bus land 0xff) lsl 8)
    lor ((pci.dev land 0x1f) lsl 3)
    lor (pci.fn land 0x7)

  let _quarantine xc pci quarantine =
    if !Xenopsd.pci_quarantine then
      let pci_bdf = encode_bdf pci in
      let domid = Xenctrlext.domid_quarantine () in
      try
        match quarantine with
        | true ->
            Xenctrlext.assign_device xc domid pci_bdf 0 ;
            true
        | false ->
            Xenctrlext.deassign_device xc domid pci_bdf ;
            true
      with
      | Xenctrlext.Unix_error (Unix.ESRCH, _) ->
          false
      | Xenctrlext.Unix_error (Unix.ENODEV, _) ->
          true
      | e ->
          raise e
    else
      true

  let quarantine xc pci = _quarantine xc pci true

  let dequarantine xc pci = _quarantine xc pci false

  let _pci_add ~xc ~xs ~hvm domid {host; guest= _, guest_addr; qmp_add} =
    let open Xenops_interface.Pci in
    let sysfs_pci_dev = "/sys/bus/pci/devices/" in
    let devfn =
      match guest_addr with None -> None | Some g -> Some (g.dev, g.fn)
    in
    let irq =
      sysfs_pci_dev ^ Pci.string_of_address host ^ "/irq"
      |> Unixext.string_of_file
      |> String.trim
      |> int_of_string
    in
    if hvm && qmp_add then
      if Qemu.is_running ~xs domid then
        let id =
          Printf.sprintf "pci-pt-%02x_%02x.%01x" host.bus host.dev host.fn
        in
        let _qmp_result =
          qmp_send_cmd domid
            (Qmp.Device_add
               {
                 driver= "xen-pci-passthrough"
               ; device=
                   Qmp.Device.PCI
                     {
                       id
                     ; devfn
                     ; hostaddr= string_of_address host
                     ; permissive= false
                     }
               }
            )
        in
        ()
      else
        raise (Domain_not_running (host, domid)) ;
    let addresses =
      sysfs_pci_dev ^ string_of_address host ^ "/resource"
      |> Unixext.string_of_file
      |> String.split_on_char '\n'
    in
    let apply_io_permission i addr =
      if i < _proc_pci_num_resources then
        Scanf.sscanf addr "0x%nx 0x%nx 0x%nx"
        @@ fun scan_start scan_end scan_flags ->
        if scan_start <> 0n then
          let scan_size = Nativeint.(sub scan_end scan_start |> succ) in
          if Nativeint.(logand scan_flags _pci_bar_io > 0n) then
            Xenctrl.domain_ioport_permission xc domid
              (Nativeint.to_int scan_start)
              (Nativeint.to_int scan_size)
              true
          else
            let scan_start = Nativeint.(shift_right_logical scan_start 12) in
            let scan_size =
              Nativeint.(
                shift_right_logical (add _page_size scan_size |> pred) 12
              )
            in
            Xenctrl.domain_iomem_permission xc domid scan_start scan_size true
    in
    List.iteri apply_io_permission addresses ;
    ( if irq > 0 then
        Xenctrlext.physdev_map_pirq xc domid irq |> fun x ->
        Xenctrl.domain_irq_permission xc domid x true
    ) ;
    ignore (quarantine xc host) ;
    Xenctrlext.assign_device xc domid (encode_bdf host)
      _xen_domctl_dev_rdm_relaxed

  let add ~xc ~xs ~hvm pcidevs domid =
    let host_addr {host; guest= _; _} = host in
    try
      if !Xenopsd.use_old_pci_add || not hvm then (
        List.iter (fun x -> ignore (quarantine xc (host_addr x))) pcidevs ;
        add_xl (List.map host_addr pcidevs) domid
      ) else
        List.iter (_pci_add ~xc ~xs ~hvm domid) pcidevs ;
      List.iter
        (fun {host= pcidev; guest= dev, _; _} ->
          xs.Xs.write
            (Printf.sprintf "%s/dev-%d"
               (device_model_pci_device_path xs 0 domid)
               dev
            )
            (Pci.string_of_address pcidev)
        )
        pcidevs
    with exn ->
      Backtrace.is_important exn ;
      Debug.log_backtrace exn (Backtrace.get exn) ;
      Backtrace.reraise exn (Cannot_add (List.map host_addr pcidevs, exn))

  let release pcidevs domid = release_xl pcidevs domid

  let write_string_to_file file s =
    let fn_write_string fd = Unixext.really_write fd s 0 (String.length s) in
    Unixext.with_file file [Unix.O_WRONLY] 0o640 fn_write_string

  let do_flr device =
    debug "Doing FLR on pci device: %s" device ;
    let doflr = "/sys/bus/pci/drivers/pciback/do_flr" in
    let device_reset_file =
      Printf.sprintf "/sys/bus/pci/devices/%s/reset" device
    in
    let callscript s devstr =
      if Sys.file_exists !Xc_resources.pci_flr_script then
        try
          ignore
            (Forkhelpers.execute_command_get_output
               !Xc_resources.pci_flr_script
               [s; devstr]
            )
        with _ -> ()
    in
    callscript "flr-pre" device ;
    ( if Sys.file_exists device_reset_file then
        try write_string_to_file device_reset_file "1" with _ -> ()
    else
      try write_string_to_file doflr device with _ -> ()
    ) ;
    callscript "flr-post" device

  type supported_driver = I915 | Nvidia | Pciback

  type driver = Supported of supported_driver | Unsupported of string

  let string_of_driver = function
    | Supported I915 ->
        "i915"
    | Supported Nvidia ->
        "nvidia"
    | Supported Pciback ->
        "pciback"
    | Unsupported driver ->
        driver

  let driver_of_string = function
    | "i915" ->
        Supported I915
    | "nvidia" ->
        Supported Nvidia
    | "pciback" ->
        Supported Pciback
    | driver ->
        Unsupported driver

  let sysfs_devices = "/sys/bus/pci/devices"

  let sysfs_drivers = "/sys/bus/pci/drivers"

  let sysfs_i915 = Filename.concat sysfs_drivers "i915"

  let sysfs_nvidia = Filename.concat sysfs_drivers "nvidia"

  let sysfs_pciback = Filename.concat sysfs_drivers "pciback"

  let ( // ) = Filename.concat

  let get_driver devstr =
    try
      let sysfs_device = Filename.concat sysfs_devices devstr in
      Some
        (Filename.concat sysfs_device "driver"
        |> Unix.readlink
        |> Filename.basename
        |> driver_of_string
        )
    with _ -> None

  let bind_to_pciback devstr =
    debug "pci: binding device %s to pciback" devstr ;
    let new_slot = Filename.concat sysfs_pciback "new_slot" in
    let bind = Filename.concat sysfs_pciback "bind" in
    write_string_to_file new_slot devstr ;
    write_string_to_file bind devstr

  let unbind_from_pciback devstr =
    let rm_slot = sysfs_pciback // "remove_slot" in
    let unbind = sysfs_pciback // "unbind" in
    debug "pci: unbinding device %s from pciback" devstr ;
    write_string_to_file unbind devstr ;
    write_string_to_file rm_slot devstr

  let bind_to_i915 devstr =
    debug "pci: binding device %s to i915" devstr ;
    let is_loaded =
      Unixext.file_lines_fold
        (fun loaded line ->
          loaded
          ||
          match Astring.String.cut ~sep:" " line with
          | Some ("i915", _) ->
              true
          | _ ->
              false
        )
        false "/proc/modules"
    in
    if not is_loaded then
      ignore
        (Forkhelpers.execute_command_get_output !Resources.modprobe ["i915"]) ;
    match get_driver devstr with
    | None ->
        write_string_to_file (Filename.concat sysfs_i915 "bind") devstr
    | Some (Supported I915) ->
        ()
    | Some drv ->
        raise
          (Xenopsd_error
             (Internal_error
                (Printf.sprintf "Fail to bind to i915, device is bound to %s"
                   (string_of_driver drv)
                )
             )
          )

  let unbind devstr driver =
    let driverstr = string_of_driver driver in
    debug "pci: unbinding device %s from %s" devstr driverstr ;
    let sysfs_driver = Filename.concat sysfs_drivers driverstr in
    let unbind = Filename.concat sysfs_driver "unbind" in
    write_string_to_file unbind devstr

  let unbind_from_i915 devstr =
    unbind devstr (Supported I915) ;
    let (_ : string * string) =
      Forkhelpers.execute_command_get_output !Resources.rmmod ["i915"]
    in
    ()

  let procfs_nvidia = "/proc/driver/nvidia/gpus"

  let nvidia_smi = "/usr/bin/nvidia-smi"

  let nvidia_manage = "/usr/lib/nvidia/sriov-manage"

  (** [num_vfs devstr] returns the number of PCI VFs of [devstr] or 0 if
      [devstr] is not an SRIOV device *)
  let num_vfs devstr =
    let path = sysfs_devices // devstr // "sriov_numvfs" in
    try Some (Unixext.string_of_file path |> String.trim |> int_of_string) with
    | Unix.(Unix_error (ENOENT, _, _)) ->
        debug "File %s does not exist - assuming no SRIOV devices in use" path ;
        None
    | exn ->
        let msg =
          Printf.sprintf "Can't read %s to reset Nvidia GPU %s: %s" path devstr
            (Printexc.to_string exn)
        in
        error "%s" msg ;
        raise (Xenopsd_error (Internal_error msg))

  (** [vfs_of device] returns the PCI addresses of the virtual functions of PCI
      [device]. We find each virtual function by looking at the virtfnX symlink
      in [device]. *)
  let vfs_of devstr =
    let virtfn n =
      let path = sysfs_devices // devstr // Printf.sprintf "virtfn%d" n in
      try Some (path |> Unix.readlink |> Filename.basename)
      with exn ->
        debug "Can't read %s of PCI %s: %s" path devstr (Printexc.to_string exn) ;
        None
    in
    let seq n = List.init n (fun x -> n - 1 - x) in
    match num_vfs devstr with
    | Some n when n > 0 ->
        seq n |> List.filter_map virtfn
    | _ ->
        []

  (** [deactivate_nvidia_sriov devstr] deactivates SRIOV PCI VFs of [devstr] if
      necessary. This needs to be called for NVidia GPUs before using [devstr]
      as a pass-through GPU. *)
  let deactivate_nvidia_sriov devstr =
    let cmd = nvidia_manage in
    let args = ["-d"; devstr] in
    let has_pciback devstr = get_driver devstr = Some (Supported Pciback) in
    match vfs_of devstr with
    | [] ->
        debug "No need to deactivate NVidia vGPUs %s (it has 0 VFs)" devstr
    | vfs when Sys.file_exists cmd ->
        vfs |> List.filter has_pciback |> List.iter unbind_from_pciback ;
        debug "About to deactivate NVidia vGPUs %s by calling %s" devstr cmd ;
        let out, _ = Forkhelpers.execute_command_get_output cmd args in
        debug "Deactivating NVidia vGPUs %s yielded: '%s'" devstr
          (String.escaped out)
    | _ ->
        let msg =
          Printf.sprintf "Can't find %s to reset NVidia GPU %s" cmd devstr
        in
        raise (Xenopsd_error (Internal_error msg))

  let bind_to_nvidia devstr =
    debug "pci: binding device %s to nvidia" devstr ;
    let bind = Filename.concat sysfs_nvidia "bind" in
    write_string_to_file bind devstr

  let unbind_from_nvidia devstr =
    debug "pci: attempting to lock device %s before unbinding from nvidia"
      devstr ;
    let gpus = Sys.readdir procfs_nvidia in
    (* Find the GPU with this device ID. *)
    let rec find_gpu = function
      | [] ->
          failwith (Printf.sprintf "Couldn't find GPU with device ID %s" devstr)
      | gpu :: rest ->
          let gpu_path = Filename.concat procfs_nvidia gpu in
          let gpu_info_file = Filename.concat gpu_path "information" in
          let gpu_info = Unixext.string_of_file gpu_info_file in
          (* Work around due to PCI ID formatting inconsistency. *)
          let devstr2 =
            String.mapi (fun i c -> if i = 7 then '.' else c) devstr
          in
          if
            false
            || Astring.String.is_infix ~affix:devstr2 gpu_info
            || Astring.String.is_infix ~affix:devstr gpu_info
          then
            gpu_path
          else
            find_gpu rest
    in
    deactivate_nvidia_sriov devstr ;
    (* Disable persistence mode on the device before unbinding it. In future it
       might be worth augmenting gpumon so that it can do this, and to enable
       xapi and/or xenopsd to tell it to do so. *)
    let (_ : string * string) =
      Forkhelpers.execute_command_get_output nvidia_smi
        ["--id=" ^ devstr; "--persistence-mode=0"]
    in
    let unbind_lock_path =
      Filename.concat (find_gpu (Array.to_list gpus)) "unbindLock"
    in
    (* Grab the unbind lock. *)
    write_string_to_file unbind_lock_path "1\n" ;
    (* Unbind if we grabbed the lock; fail otherwise. *)
    if Unixext.string_of_file unbind_lock_path = "1\n" then
      unbind devstr (Supported Nvidia)
    else
      failwith (Printf.sprintf "Couldn't lock GPU with device ID %s" devstr)

  let bind_lock = Mutex.create ()

  let bind devices new_driver =
    let bind_to devstr = function
      | I915 ->
          bind_to_i915 devstr
      | Nvidia ->
          bind_to_nvidia devstr
      | Pciback ->
          bind_to_pciback devstr ; do_flr devstr
    in
    let unbind_from devstr = function
      | Supported I915 ->
          unbind_from_i915 devstr
      | Supported Nvidia ->
          unbind_from_nvidia devstr
      | Supported Pciback ->
          unbind_from_pciback devstr
      | driver ->
          unbind devstr driver
    in
    Mutex.execute bind_lock (fun () ->
        List.iter
          (fun device ->
            let devstr = Xenops_interface.Pci.string_of_address device in
            let old_driver = get_driver devstr in
            match (old_driver, new_driver) with
            (* We want the driver which is already bound. *)
            | Some (Supported I915), I915 ->
                debug "pci: device %s already bound to i915; doing nothing"
                  devstr
            | Some (Supported Nvidia), Nvidia ->
                debug "pci: device %s already bound to nvidia; doing nothing"
                  devstr
            | Some (Supported Pciback), Pciback ->
                debug "pci: device %s already bound to pciback; doing flr"
                  devstr ;
                do_flr devstr
            (* No driver is bound, so just bind the one we want. *)
            | None, new_driver ->
                debug "pci: device %s not bound" devstr ;
                bind_to devstr new_driver
            (* Unbinding from one driver and binding to another driver. *)
            | Some old_driver, new_driver ->
                unbind_from devstr old_driver ;
                bind_to devstr new_driver
          )
          devices
    )

  let enumerate_devs ~xs (x : device) =
    let backend_path = backend_path_of_device ~xs x in
    let num =
      try int_of_string (xs.Xs.read (backend_path ^ "/num_devs")) with _ -> 0
    in
    let devs = Array.make num None in
    for i = 0 to num do
      try
        let devstr = xs.Xs.read (backend_path ^ "/dev-" ^ string_of_int i) in
        let dev = Xenops_interface.Pci.address_of_string devstr in
        devs.(i) <- Some dev
      with _ -> ()
    done ;
    List.rev
      (List.fold_left
         (fun acc dev -> match dev with None -> acc | Some dev -> dev :: acc)
         [] (Array.to_list devs)
      )

  let reset ~xs:_ address =
    let devstr = Xenops_interface.Pci.string_of_address address in
    debug "Device.Pci.reset %s" devstr ;
    do_flr devstr

  let clean_shutdown (_ : Xenops_task.task_handle) ~xs (x : device) =
    debug "Device.Pci.clean_shutdown %s" (string_of_device x) ;
    let devs = enumerate_devs ~xs x in
    try release devs x.frontend.domid with _ -> ()

  let hard_shutdown (task : Xenops_task.task_handle) ~xs (x : device) =
    debug "Device.Pci.hard_shutdown %s" (string_of_device x) ;
    clean_shutdown task ~xs x

  (* Return a list of PCI devices *)
  let list = read_pcidir
end

module Vfs = struct
  let add ~xc:_ ~xs ?(backend_domid = 0) domid =
    debug "Device.Vfs.add domid=%d" domid ;
    let frontend = {domid; kind= Vfs; devid= 0} in
    let backend = {domid= backend_domid; kind= Vfs; devid= 0} in
    let _ = {backend; frontend} in
    let frontend_path =
      Printf.sprintf "/local/domain/%d/device/vfs/%d" domid 0
    in
    let backend_path =
      Printf.sprintf "/local/domain/%d/backend/vfs/%d" backend_domid domid
    in
    let request_path =
      Printf.sprintf "/local/domain/%d/backend/vfs/exports/requests/%d"
        backend_domid domid
    in
    (* TODO also have a backend?! *)
    let front =
      [
        ("state", "ready")
      ; (* definitely needs to be "ready" *)
        ("backend", backend_path)
      ]
    in
    Xs.transaction xs (fun t ->
        (* Add the frontend *)
        let perms =
          Xs_protocol.ACL.{owner= domid; other= NONE; acl= [(0, READ)]}
        in
        t.Xst.mkdirperms frontend_path perms ;
        t.Xst.writev frontend_path front ;
        (* Now make the request *)
        let perms = Xs_protocol.ACL.{owner= domid; other= NONE; acl= []} in
        let request_path = Printf.sprintf "%s/%d" request_path 0 in
        t.Xst.mkdirperms request_path perms ;
        t.Xst.write (request_path ^ "/frontend") frontend_path
    ) ;
    ()

  let hard_shutdown (_ : Xenops_task.task_handle) ~xs:_ (x : device) =
    debug "Device.Vfs.hard_shutdown %s" (string_of_device x) ;
    ()

  let clean_shutdown (_ : Xenops_task.task_handle) ~xs:_ (x : device) =
    debug "Device.Vfs.clean_shutdown %s" (string_of_device x) ;
    ()
end

module Vfb = struct
  let add ~xc:_ ~xs ?(backend_domid = 0) ?(protocol = Protocol_Native) domid =
    debug "Device.Vfb.add %d" domid ;
    let frontend = {domid; kind= Vfb; devid= 0} in
    let backend = {domid= backend_domid; kind= Vfb; devid= 0} in
    let device = {backend; frontend} in
    let back =
      [
        ("frontend-id", sprintf "%u" domid)
      ; ("online", "1")
      ; ("state", string_of_int (Xenbus_utils.int_of Xenbus_utils.Initialising))
      ]
    in
    let front =
      [
        ("backend-id", string_of_int backend_domid)
      ; ("protocol", string_of_protocol protocol)
      ; ("state", string_of_int (Xenbus_utils.int_of Xenbus_utils.Initialising))
      ]
    in
    Generic.add_device ~xs device back front [] [] ;
    ()

  let hard_shutdown (_ : Xenops_task.task_handle) ~xs:_ (x : device) =
    debug "Device.Vfb.hard_shutdown %s" (string_of_device x) ;
    ()

  let clean_shutdown (_ : Xenops_task.task_handle) ~xs:_ (x : device) =
    debug "Device.Vfb.clean_shutdown %s" (string_of_device x) ;
    ()
end

module Vkbd = struct
  let add ~xc:_ ~xs ?(backend_domid = 0) ?(protocol = Protocol_Native) domid =
    debug "Device.Vkbd.add %d" domid ;
    let frontend = {domid; kind= Vkbd; devid= 0} in
    let backend = {domid= backend_domid; kind= Vkbd; devid= 0} in
    let device = {backend; frontend} in
    let back =
      [
        ("frontend-id", sprintf "%u" domid)
      ; ("online", "1")
      ; ("state", string_of_int (Xenbus_utils.int_of Xenbus_utils.Initialising))
      ]
    in
    let front =
      [
        ("backend-id", string_of_int backend_domid)
      ; ("protocol", string_of_protocol protocol)
      ; ("state", string_of_int (Xenbus_utils.int_of Xenbus_utils.Initialising))
      ]
    in
    Generic.add_device ~xs device back front [] [] ;
    ()

  let hard_shutdown (_ : Xenops_task.task_handle) ~xs:_ (x : device) =
    debug "Device.Vkbd.hard_shutdown %s" (string_of_device x) ;
    ()

  let clean_shutdown (_ : Xenops_task.task_handle) ~xs:_ (x : device) =
    debug "Device.Vkbd.clean_shutdown %s" (string_of_device x) ;
    ()
end

module Vusb = struct
  let exec_usb_reset_script argv =
    try
      let stdout, stderr =
        Forkhelpers.execute_command_get_output
          !Xc_resources.usb_reset_script
          argv
      in
      debug "usb_reset script %s returned stdout=%s stderr=%s"
        (String.concat " " argv) stdout stderr
    with err ->
      error "Failed to call usb_reset script with arguments %s"
        (String.concat " " argv) ;
      raise
        (Xenopsd_error
           (Internal_error
              (Printf.sprintf "Call to usb reset failed: %s"
                 (Printexc.to_string err)
              )
           )
        )

  let cleanup domid =
    try
      let cmd = ["cleanup"; "-d"; string_of_int domid] in
      exec_usb_reset_script cmd
    with err ->
      warn "Failed to clean up VM %s: %s" (string_of_int domid)
        (Printexc.to_string err)

  let usb_reset_attach ~hostbus ~hostport ~domid ~pid ~privileged =
    let argv =
      List.concat
        [
          [
            "attach"
          ; sprintf "%s-%s" hostbus hostport
          ; "-d"
          ; string_of_int domid
          ; "-p"
          ; string_of_int pid
          ]
        ; (if privileged then ["-r"] else [])
        ]
    in
    exec_usb_reset_script argv

  let usb_reset_detach ~hostbus ~hostport ~domid ~privileged =
    if not privileged then
      let argv =
        ["detach"; hostbus ^ "-" ^ hostport; "-d"; string_of_int domid]
      in
      exec_usb_reset_script argv

  let qom_list ~xs ~domid =
    (*. 1. The QEMU Object Model(qom) provides a framework for registering user
      creatable types and instantiating objects from those types. 2. Qom types
      can be instantiated and configured directly from the QEMU monitor or
      command-line (eg,-device, device_add). 3. Command example:
      {"execute":"qom-list","arguments":{"path":"/machine/peripheral"}} result:
      {"return": [{"name": "usb1", "type": "child<usb-host>"}, {"name":"type",
      "type": "string"}} The usb1 is added. *)
    if Qemu.is_running ~xs domid then
      let path = "/machine/peripheral" in
      match qmp_send_cmd domid Qmp.(Qom_list path) with
      | Qmp.(Qom usbs) ->
          List.map (fun p -> p.Qmp.name) usbs
      | _other ->
          debug "%s unexpected QMP result for domid %d Qom_list" __LOC__ domid ;
          []
      | exception QMP_connection_error _ ->
          raise (Xenopsd_error Device_not_connected)
    else
      []

  let vusb_plug ~xs ~privileged ~domid ~id ~hostbus ~hostport ~version ~speed =
    debug "vusb_plug: plug VUSB device %s" id ;
    let get_bus () =
      let vusb_controller_plug ~driver ~driver_id =
        (* requires Qemu.is_running *)
        if not (List.mem driver_id (qom_list ~xs ~domid)) then
          qmp_send_cmd domid
            Qmp.(
              Device_add
                Device.{driver; device= USB {USB.id= driver_id; params= None}}
            )
          |> ignore
      in
      let usb_bus0 = ("usb-bus.0", fun () -> ()) in
      let ehci0 =
        ( "ehci.0"
        , fun () -> vusb_controller_plug ~driver:"usb-ehci" ~driver_id:"ehci"
        )
      in
      let speed_of_float x =
        if x <= 0. then
          `Unknown
        else if x <= 1.5 then
          `Low (* v1.0 *)
        else if x <= 12. then
          `Full (* v1.1 *)
        else if x <= 480. then
          `High (* v2.0 *)
        else if x <= 5000. then
          `Super (* v3.0 *)
        else
          `Unknown
      in
      let bus_from_speed =
        match speed_of_float speed with
        | `Unknown ->
            None
        | `Low | `Full ->
            Some usb_bus0
        | `High | `Super ->
            Some ehci0
      in
      let get_bus_from_version () =
        let major_version =
          Scanf.sscanf version "%d.%d" (fun major _minor -> major)
        in
        match major_version with 1 -> usb_bus0 | _ -> ehci0
      in
      match bus_from_speed with
      | Some x ->
          x
      | None ->
          D.warn
            "vusb_plug: failed to get bus from usb speed: %f, for VUSB device \
             %s. getting bus from version"
            speed id ;
          get_bus_from_version ()
    in
    if Qemu.is_running ~xs domid then (
      let bus, prepare_bus = get_bus () in
      prepare_bus () ;
      (* Need to reset USB device before passthrough to vm according to
         CP-24616. Also need to do deprivileged work in usb_reset script if QEMU
         is deprivileged. *)
      ( match Qemu.pid ~xs domid with
      | Some pid ->
          usb_reset_attach ~hostbus ~hostport ~domid ~pid ~privileged
      | _ ->
          raise
            (Xenopsd_error
               (Internal_error
                  (Printf.sprintf "qemu pid does not exist for vm %d" domid)
               )
            )
      ) ;
      let cmd =
        Qmp.(
          Device_add
            Device.
              {
                driver= "usb-host"
              ; device= USB {USB.id; params= Some USB.{bus; hostbus; hostport}}
              }
            
        )
      in
      qmp_send_cmd domid cmd |> ignore
    )

  let vusb_unplug ~xs ~privileged ~domid ~id ~hostbus ~hostport =
    debug "vusb_unplug: unplug VUSB device %s" id ;
    finally
      (fun () ->
        if Qemu.is_running ~xs domid then
          try qmp_send_cmd domid Qmp.(Device_del id) |> ignore
          with QMP_connection_error _ ->
            raise (Xenopsd_error Device_not_connected)
      )
      (fun () -> usb_reset_detach ~hostbus ~hostport ~domid ~privileged)
end

module Serial : sig
  val update_xenstore : xs:Xenstore.Xs.xsh -> Xenctrl.domid -> unit
end = struct
  let tty_prefix = "pty:"

  let tty_path domid = Printf.sprintf "/local/domain/%d/serial/0/tty" domid

  let strip n str = String.sub str n (String.length str - n)

  let is_serial0 device =
    device.Qmp.label = "serial0"
    && Astring.String.is_prefix ~affix:tty_prefix device.Qmp.filename

  let find_serial0 domid =
    match qmp_send_cmd domid Qmp.Query_chardev with
    | Qmp.(Char_devices devices) ->
        List.find_opt is_serial0 devices
    | _other ->
        warn "Unexpected QMP result for domid %d query-chardev" domid ;
        None

  (** query qemu for the serial console and write it to xenstore. Only write
      path for a real console, not a file or socket path. CA-318579 *)
  let update_xenstore ~xs domid =
    ( if not @@ Qemu.is_running ~xs domid then
        let msg = sprintf "Qemu not running for domain %d (%s)" domid __LOC__ in
        raise (Xenopsd_error (Internal_error msg))
    ) ;
    match find_serial0 domid with
    | Some device ->
        let path = strip (String.length tty_prefix) device.Qmp.filename in
        xs.Xs.write (tty_path domid) path
    | None ->
        debug "no serial device for domain %d found" domid
    | exception e ->
        debug "Can't probe serial0 device for domid %d: %s" domid
          (Printexc.to_string e)
end

let can_surprise_remove ~xs (x : device) = Generic.can_surprise_remove ~xs x

(** Dm_Common contains the private Dm functions that are common between the qemu
    profile backends. *)
module Dm_Common = struct
  (* An example one: [/usr/lib/xen/bin/qemu-dm -d 39 -m 256 -boot cd -serial pty
     -usb -usbdevice tablet -domain-name bee94ac1-8f97-42e0-bf77-5cb7a6b664ee
     -net nic,vlan=1,macaddr=00:16:3E:76:CE:44,model=rtl8139 -net
     tap,vlan=1,bridge=xenbr0 -vnc 39 -k en-us -vnclisten 127.0.0.1] *)

  type usb_opt = Enabled of (string * int) list | Disabled

  (* How the display appears to the guest *)
  type disp_intf_opt =
    | Std_vga
    | Cirrus
    | Vgpu of Xenops_interface.Vgpu.t list
    | GVT_d

  (* Display output / keyboard input *)
  type disp_opt =
    | NONE
    | VNC of disp_intf_opt * string option * bool * int * string option
    (* IP address, auto-allocate, port if previous false, keymap *)
    | SDL of disp_intf_opt * string

  (* X11 display *)

  module Media = struct
    type t = Disk | Cdrom | Floppy

    let to_string = function
      | Disk ->
          "disk"
      | Cdrom ->
          "cdrom"
      | Floppy ->
          "floppy"

    let format_of media file =
      match (media, file) with
      | Disk, _ ->
          ["format=raw"]
      | Cdrom, "" ->
          []
      | Cdrom, _ ->
          ["format=raw"]
      | Floppy, _ ->
          ["format=raw"]

    let lba_of = function
      | Disk ->
          ["bios-chs-trans=forcelba"]
      | Cdrom ->
          []
      | Floppy ->
          []

    let device_driver_of = function
      | Disk ->
          "ide-hd"
      | Cdrom ->
          "ide-cd"
      | Floppy ->
          ""

    let readonly_of = function
      | Disk ->
          []
      | Cdrom ->
          ["read-only=on"]
      | Floppy ->
          []
  end

  type info = {
      memory: int64
    ; boot: string
    ; firmware: Xenops_types.Vm.firmware_type
    ; serial: string option
    ; monitor: string option
    ; vcpus: int
    ; (* vcpus max *)
      vcpus_current: int
    ; usb: usb_opt
    ; parallel: string option
    ; nics: (string * string * int) list
    ; disks: (int * string * Media.t) list
    ; acpi: bool
    ; disp: disp_opt
    ; pci_emulations: string list
    ; pci_passthrough: bool
    ; video_mib: int
    ; xen_platform: (int * int) option
    ; extras: (string * string option) list
  }

  type qemu_args = {
      argv: string list  (** command line args *)
    ; fd_map: (string * Unix.file_descr) list  (** open files *)
  }

  let vnc_socket_path = (sprintf "%s/vnc-%d") Device_common.var_run_xen_path

  let efivars_resume_path =
    Xenops_sandbox.Chroot.Path.of_string ~relative:"efi-vars-resume.dat"

  let efivars_save_path =
    Xenops_sandbox.Chroot.Path.of_string ~relative:"efi-vars-save.dat"

  let get_vnc_port ~xs domid ~f =
    match Qemu.is_running ~xs domid with true -> f () | false -> None

  let get_tc_port ~xs domid =
    if not (Qemu.is_running ~xs domid) then
      None
    else
      try Some (int_of_string (xs.Xs.read (Generic.tc_port_path domid)))
      with _ -> None

  let signal (task : Xenops_task.task_handle) ~xs ~qemu_domid ~domid ?wait_for
      ?param cmd =
    let cmdpath = device_model_path ~qemu_domid domid in
    Xs.transaction xs (fun t ->
        t.Xst.write (cmdpath ^ "/command") cmd ;
        match param with
        | None ->
            ()
        | Some param ->
            t.Xst.write (cmdpath ^ "/parameter") param
    ) ;
    match wait_for with
    | Some state ->
        let pw = cmdpath ^ "/state" in
        (* MTC: The default timeout for this operation was 20mins, which is way
           too long for our software to recover successfully. Talk to Citrix
           about this *)
        let cancel = Qemu (qemu_domid, domid) in
        let (_ : bool) =
          cancellable_watch cancel
            [Watch.value_to_become pw state]
            [] task ~xs ~timeout:30. ()
        in
        ()
    | None ->
        ()

  let cmdline_of_disp ?domid info =
    let vga_type_opts x =
      let open Xenops_interface.Vgpu in
      match x with
      | Vgpu [{implementation= Nvidia _; _}] ->
          ["-vgpu"]
      | Vgpu ({implementation= Nvidia _; _} :: _) ->
          ["-vgpu"]
      | Vgpu [{implementation= GVT_g gvt_g; _}] ->
          let base_opts =
            [
              "-xengt"
            ; "-vgt_low_gm_sz"
            ; Int64.to_string gvt_g.low_gm_sz
            ; "-vgt_high_gm_sz"
            ; Int64.to_string gvt_g.high_gm_sz
            ; "-vgt_fence_sz"
            ; Int64.to_string gvt_g.fence_sz
            ]
          and priv_opt = ["-priv"] in
          List.flatten [base_opts; priv_opt]
      | Vgpu [{implementation= MxGPU _; _}] ->
          []
      | Vgpu _ ->
          failwith "Unsupported vGPU configuration"
      | Std_vga ->
          ["-std-vga"]
      | Cirrus ->
          []
      | GVT_d ->
          ["-std-vga"]
      (* relies on pci-passthrough *)
    in
    let videoram_opt = ["-videoram"; string_of_int info.video_mib] in
    let vnc_opts_of ip_addr_opt auto port keymap ~domid =
      let ip_addr = Option.value ~default:"127.0.0.1" ip_addr_opt in
      let unused_opt, vnc_arg =
        match domid with
        | None when auto ->
            (["-vncunused"], Printf.sprintf "%s:1" ip_addr)
        | None ->
            ([], Printf.sprintf "%s:%d" ip_addr port)
            (* Disable lock-key-sync

               # lock-key-sync expects vnclient to send different keysym for

               # alphabet keys (different for lowercase and uppercase). XC

               # can't do it at the moment, so disable lock-key-sync *)
        | Some domid ->
            ( []
            , Printf.sprintf "%s,lock-key-sync=off"
                (Socket.Unix.path (vnc_socket_path domid))
            )
      in
      let vnc_opt = ["-vnc"; vnc_arg] in
      let keymap_opt = match keymap with Some k -> ["-k"; k] | None -> [] in
      List.flatten [unused_opt; vnc_opt; keymap_opt]
    in
    let disp_options, wait_for_port =
      match info.disp with
      | NONE ->
          ([], false)
      | SDL (_, _) ->
          ([], false)
      | VNC (disp_intf, ip_addr_opt, auto, port, keymap) ->
          let vga_type_opts = vga_type_opts disp_intf in
          let vnc_opts = vnc_opts_of ip_addr_opt auto port keymap ~domid in
          (vga_type_opts @ videoram_opt @ vnc_opts, true)
    in
    (disp_options, wait_for_port)

  let qemu_args ~xs:_ ~dm:_ info restore ?(domid_for_vnc = false) domid =
    let restorefile = sprintf qemu_restore_path domid in
    let disp_options, _ =
      if domid_for_vnc then
        cmdline_of_disp info ~domid
      else
        cmdline_of_disp info
    in
    let argv =
      List.concat
        [
          disp_options
        ; (info.acpi |> function false -> [] | true -> ["-acpi"])
        ; (restore |> function false -> [] | true -> ["-loadvm"; restorefile])
        ; info.pci_emulations
          |> List.map (fun pci -> ["-pciemulation"; pci])
          |> List.concat
        ; (info.pci_passthrough |> function false -> [] | true -> ["-priv"])
        ; List.rev info.extras
          |> List.map (function
               | k, None ->
                   ["-" ^ k]
               | k, Some v ->
                   ["-" ^ k; v]
               )
          |> List.concat
        ; (info.monitor |> function None -> [] | Some x -> ["-monitor"; x])
        ; (Qemu.pidfile_path domid |> function
           | None ->
               []
           | Some x ->
               ["-pidfile"; x]
          )
        ]
    in
    {argv; fd_map= []}

  let vgpu_args_of_nvidia domid vcpus vgpus restore =
    let open Xenops_interface.Vgpu in
    let virtual_pci_address_compare vgpu1 vgpu2 =
      match (vgpu1, vgpu2) with
      | ( {implementation= Nvidia {virtual_pci_address= pci1; _}; _}
        , {implementation= Nvidia {virtual_pci_address= pci2; _}; _} ) ->
          Stdlib.compare pci1.dev pci2.dev
      | other1, other2 ->
          Stdlib.compare other1 other2
    in
    let device_args =
      let make addr args =
        Printf.sprintf "--device=%s"
          (Xcp_pci.string_of_address addr :: args
          |> List.filter (fun str -> str <> "")
          |> String.concat ","
          )
      in
      vgpus
      |> List.sort virtual_pci_address_compare
      |> List.map (fun vgpu ->
             let addr =
               match vgpu.virtual_pci_address with
               | Some pci ->
                   pci (* pass VF in case of SRIOV *)
               | None ->
                   vgpu.physical_pci_address
             in
             (* pass PF otherwise *)
             match vgpu.implementation with
             (* 1. Upgrade case, migrate from a old host with old vGPU having
                config_path 2. Legency case, run with old Nvidia host driver *)
             | Nvidia
                 {
                   virtual_pci_address
                 ; config_file= Some config_file
                 ; extra_args
                 ; _
                 } ->
                 (* The VGPU UUID is not available. Create a fresh one; xapi
                    will deal with it. *)
                 let uuid = Uuid.(to_string (make ())) in
                 debug "NVidia vGPU config: using config file %s and uuid %s"
                   config_file uuid ;
                 make addr
                   [
                     config_file
                   ; Xcp_pci.string_of_address virtual_pci_address
                   ; uuid
                   ; extra_args
                   ]
             | Nvidia
                 {
                   virtual_pci_address
                 ; type_id= Some type_id
                 ; uuid= Some uuid
                 ; extra_args
                 ; _
                 } ->
                 debug "NVidia vGPU config: using type id %s and uuid: %s"
                   type_id uuid ;
                 make addr
                   [
                     type_id
                   ; Xcp_pci.string_of_address virtual_pci_address
                   ; uuid
                   ; extra_args
                   ]
             | Nvidia {type_id= None; config_file= None; _} ->
                 (* No type_id _and_ no config_file: something is wrong *)
                 raise
                   (Xenopsd_error
                      (Internal_error
                         (Printf.sprintf "NVidia vGPU metadata incomplete (%s)"
                            __LOC__
                         )
                      )
                   )
             | _ ->
                 ""
         )
    in
    let suspend_file = sprintf demu_save_path domid in
    let base_args =
      [
        "--domain=" ^ string_of_int domid
      ; "--vcpus=" ^ string_of_int vcpus
      ; "--suspend=" ^ suspend_file
      ]
      @ device_args
    in
    let fd_arg = if restore then ["--resume"] else [] in
    List.concat [base_args; fd_arg]

  let write_vgpu_data ~xs domid devid keys =
    let path = xenops_vgpu_path domid devid in
    xs.Xs.writev path keys

  let mxgpu_device_in_use ~xs physical_function =
    (* Check if there is a /xenops/domain/<x>/device/vgpu/<y>/pf xenstore node
       that is equal to the given physical_function. *)
    let root = Device_common.xenops_domain_path in
    try
      (* NB: The response size of this directory call may exceed the default
         payload size limit. However, we have an exception that allows oversized
         packets. *)
      xs.Xs.directory root
      |> List.map (fun domid ->
             let path = Printf.sprintf "%s/%s/device/vgpu" root domid in
             try List.map (fun x -> path ^ "/" ^ x) (xs.Xs.directory path)
             with Xs_protocol.Enoent _ -> []
         )
      |> List.concat
      |> List.exists (fun vgpu ->
             try
               let path = Printf.sprintf "%s/pf" vgpu in
               let pf = xs.Xs.read path in
               pf = physical_function
             with Xs_protocol.Enoent _ -> false
         )
    with Xs_protocol.Enoent _ -> false

  let call_gimtool args =
    try
      info "Initialising MxGPU PF: %s %s" !Xc_resources.gimtool
        (String.concat " " args) ;
      ignore (Forkhelpers.execute_command_get_output !Xc_resources.gimtool args)
    with _ ->
      error "Failed to initialise MxGPU PF (%s %s)" !Xc_resources.gimtool
        (String.concat " " args) ;
      failwith "Call to gimtool failed"

  let configure_gim ~xs physical_function vgpus_per_gpu framebufferbytes =
    let pf = Xenops_interface.Pci.string_of_address physical_function in
    (* gimtool must (only) be called when no VM is using the PF yet *)
    if not (mxgpu_device_in_use ~xs pf) then
      let vgpus = Int64.to_string vgpus_per_gpu in
      let fb =
        Int64.to_string (Int64.div framebufferbytes Memory.bytes_per_mib)
      in
      call_gimtool ["--bdf"; pf; "--num_vfs"; vgpus; "--vf_fb_size"; fb]
    else
      info "MxGPU PF %s already initialised" pf

  let prepend_wrapper_args domid args =
    string_of_int domid :: "--syslog" :: args

  let pid_alive pid name =
    match Forkhelpers.waitpid_nohang pid with
    | 0, Unix.WEXITED 0 ->
        true
    | _, Unix.WEXITED n ->
        error "%s: unexpected exit with code: %d" name n ;
        false
    | _, (Unix.WSIGNALED n | Unix.WSTOPPED n) ->
        error "%s: unexpected signal: %d" name n ;
        false

  (* Waits for a daemon to signal startup by writing to a xenstore path
     (optionally with a given value) If this doesn't happen in the timeout then
     an exception is raised *)
  let wait_path ~pidalive ~task ~name ~domid ~xs ~ready_path ~timeout ~cancel _
      =
    let syslog_key = Printf.sprintf "%s-%d" name domid in
    let watch = Watch.value_to_appear ready_path |> Watch.map (fun _ -> ()) in
    Xenops_task.check_cancelling task ;
    ( try
        let (_ : bool) =
          cancellable_watch cancel [watch] [] task ~xs ~timeout ()
        in
        ()
      with Watch.Timeout _ ->
        if pidalive name then
          raise (Ioemu_failed (name, "Timeout reached while starting daemon")) ;
        raise (Ioemu_failed (name, "Daemon exited unexpectedly"))
    ) ;
    debug "Daemon initialised: %s" syslog_key

  let gimtool_m = Mutex.create ()

  let resume (task : Xenops_task.task_handle) ~xs ~qemu_domid domid =
    signal task ~xs ~qemu_domid ~domid "continue" ~wait_for:"running"

  (* Called by every domain destroy, even non-HVM *)
  let stop ~xs ~qemu_domid domid =
    let qemu_pid_path = Qemu.pid_path domid in
    let vm_uuid = Xenops_helpers.uuid_of_domid ~xs domid |> Uuidm.to_string in
    let dbg = Printf.sprintf "stop domid %d" domid in
    let stop_qemu () =
      match Qemu.pid ~xs domid with
      | None ->
          () (* nothing to do *)
      | Some qemu_pid -> (
          debug "qemu-dm: stopping qemu-dm with SIGTERM (domid = %d)" domid ;
          let open Generic in
          best_effort
            "signalling that qemu is ending as expected, mask further signals"
            (fun () -> Qemu.SignalMask.set Qemu.signal_mask domid
          ) ;
          best_effort "killing qemu-dm" (fun () -> really_kill qemu_pid) ;
          best_effort "removing qemu-pid from xenstore" (fun () ->
              xs.Xs.rm qemu_pid_path
          ) ;
          best_effort
            "unmasking signals, qemu-pid is already gone from xenstore"
            (fun () -> Qemu.SignalMask.unset Qemu.signal_mask domid
          ) ;
          best_effort "removing device model path from xenstore" (fun () ->
              xs.Xs.rm (device_model_path ~qemu_domid domid)
          ) ;
          match Qemu.pidfile_path domid with
          | None ->
              ()
          | Some path ->
              best_effort (sprintf "removing %s" path) (fun () ->
                  Unix.unlink path
              )
        )
    in
    let stop_swptm () =
      Swtpm.stop ~xs domid ;
      Xenops_sandbox.Swtpm_guard.stop dbg ~domid ~vm_uuid
    in
    let stop_vgpu () = Vgpu.stop ~xs domid in
    let stop_varstored () =
<<<<<<< HEAD
=======
      let vm_uuid = Xenops_helpers.uuid_of_domid ~xs domid |> Uuid.to_string in
>>>>>>> 98239da0
      debug "About to stop varstored for domain %d (%s)" domid vm_uuid ;
      Varstored.stop ~xs domid ;
      Xenops_sandbox.Varstore_guard.stop dbg ~domid ~vm_uuid
    in
    stop_vgpu () ; stop_varstored () ; stop_swptm () ; stop_qemu ()

  type disk_type_args = int * string * Media.t -> string list

  let ide = "ide"

  let ide_device_of ~trad_compat (index, file, media) =
    let id =
      sprintf "ide%d-%s%d" (index / 2)
        (match media with Media.Cdrom -> "cd" | _ -> "hd")
        (index mod 2)
    in
    [
      "-drive"
    ; String.concat ","
        (List.concat
           [
             [sprintf "file=%s" file; "if=none"; sprintf "id=%s" id]
           ; (if file <> "" then ["auto-read-only=off"] else [])
           ; Media.readonly_of media
           ; Media.format_of media file
           ]
        )
    ; "-device"
    ; String.concat ","
        (List.concat
           [
             [
               Media.device_driver_of media
             ; sprintf "drive=%s" id
             ; sprintf "bus=ide.%d" (index / 2)
             ; sprintf "unit=%d" (index mod 2)
             ]
           ; (if trad_compat then Media.lba_of media else [])
           ]
        )
    ]

  let nvme = "nvme"

  let nvme_device_of (index, file, media) =
    let id = sprintf "disk%d" index in
    [
      "-drive"
    ; String.concat ","
        ([
           sprintf "id=%s" id
         ; "if=none"
         ; sprintf "file=%s" file
         ; sprintf "media=%s" (Media.to_string media)
         ]
        @ (if file <> "" then ["auto-read-only=off"] else [])
        @ Media.format_of media file
        )
    ; "-device"
    ; String.concat ","
        [
          "nvme-ns"
        ; sprintf "drive=%s" id
        ; "bus=nvme0"
        ; sprintf "nsid=%d" (index + 1)
        ]
    ]

  let xen_platform ~trad_compat ~xs:_ ~domid:_ ~info =
    [
      "-device"
    ; String.concat ","
        (List.concat
           [
             ["xen-platform"; "addr=3"]
           ; ( if trad_compat then
                 match info.xen_platform with
                 | Some (device_id, revision) ->
                     [
                       sprintf "device-id=0x%04x" device_id
                     ; sprintf "revision=0x%x" revision
                     ; "class-id=0x0100"
                     ; "subvendor_id=0x5853"
                     ; sprintf "subsystem_id=0x%04x" device_id
                     ]
                 | None ->
                     []
             else
               match info.xen_platform with
               | Some (device_id, _) ->
                   [sprintf "device-id=0x%04x" device_id]
               | None ->
                   []
             )
           ]
        )
    ]

  let cant_suspend_reason_path domid =
    sprintf "/local/domain/%d/data/cant_suspend_reason" domid
end

(* End of module Dm_Common *)

(** Implementation of the qemu profile backends *)
module Backend = struct
  (** Common signature for all the profile backends *)
  module type Intf = sig
    (** Vgpu functions that use the dispatcher to choose between different
        profile and device-model backends *)
    module Vgpu : sig
      val device : index:int -> int option
    end

    (** Vbd functions that use the dispatcher to choose between different
        profile backends *)
    module Vbd : sig
      val qemu_media_change :
        xs:Xenstore.Xs.xsh -> device -> string -> string -> unit
    end

    (** Vcpu functions that use the dispatcher to choose between different
        profile backends *)
    module Vcpu : sig
      val add : xs:Xenstore.Xs.xsh -> devid:int -> int -> bool -> unit

      val set : xs:Xenstore.Xs.xsh -> devid:int -> int -> bool -> unit

      val del : xs:Xenstore.Xs.xsh -> devid:int -> int -> unit

      val status : xs:Xenstore.Xs.xsh -> devid:int -> int -> bool
    end

    (** Dm functions that use the dispatcher to choose between different profile
        backends *)
    module Dm : sig
      val get_vnc_port : xs:Xenstore.Xs.xsh -> int -> Socket.t option
      (** [get_vnc_port xenstore domid] returns the dom0 tcp port in which the
          vnc server for [domid] can be found *)

      val assert_can_suspend : xs:Xenstore.Xs.xsh -> Xenctrl.domid -> unit
      (** [assert_can_suspend xenstore xc] checks whether suspending is
          prevented by QEMU *)

      val suspend :
           Xenops_task.task_handle
        -> xs:Xenstore.Xs.xsh
        -> qemu_domid:int
        -> Xenctrl.domid
        -> unit
      (** [suspend task xenstore qemu_domid xc] suspends a domain *)

      val init_daemon :
           task:Xenops_task.task_handle
        -> path:string
        -> args:string list
        -> domid:int
        -> xs:Xenstore.Xs.xsh
        -> ready_path:Watch.path
        -> timeout:float
        -> cancel:Cancel_utils.key
        -> ?fds:(string * Unix.file_descr) list
        -> 'a
        -> Forkhelpers.pidty
      (** [init_daemon task path args domid xenstore ready_path timeout cancel]
          returns a forkhelper pid after starting the qemu daemon in dom0 *)

      val stop : xs:Xenstore.Xs.xsh -> qemu_domid:int -> int -> unit
      (** [stop xenstore qemu_domid domid] stops a domain *)

      val qemu_args :
           xs:Xenstore.Xs.xsh
        -> dm:Profile.t
        -> Dm_Common.info
        -> bool
        -> int
        -> Dm_Common.qemu_args
      (** [cmdline_of_info xenstore info restore domid] creates the command line
          arguments to pass to the qemu wrapper script *)

      val after_suspend_image :
        xs:Xenstore.Xs.xsh -> qemu_domid:int -> int -> unit
      (** [after_suspend_image xs qemu_domid domid] hook to execute actions
          after the suspend image has been created *)

      val pci_assign_guest :
           xs:Xenstore.Xs.xsh
        -> index:int
        -> host:Pci.address
        -> Pci.address option
    end
  end

  (** Implementation of the backend common signature for the qemu-none (PV)
      backend *)
  module Qemu_none : Intf = struct
    module Vgpu = struct let device ~index:_ = None end

    (** Implementation of the Vbd functions that use the dispatcher for the
        qemu-none backend *)
    module Vbd = struct
      let qemu_media_change = Vbd_Common.qemu_media_change
    end

    (** Implementation of the Vcpu functions that use the dispatcher for the
        qemu-none backend *)
    module Vcpu = struct
      let add = Vcpu_Common.add

      let set = Vcpu_Common.set

      let del = Vcpu_Common.del

      let status = Vcpu_Common.status
    end

    (** Implementation of the Dm functions that use the dispatcher for the
        qemu-none backend *)
    module Dm = struct
      let get_vnc_port ~xs domid =
        Dm_Common.get_vnc_port ~xs domid ~f:(fun () ->
            try
              Some
                (Socket.Port
                   (int_of_string (xs.Xs.read (Generic.vnc_port_path domid)))
                )
            with _ -> None
        )

      let assert_can_suspend ~xs:_ _ = ()

      let suspend (task : Xenops_task.task_handle) ~xs ~qemu_domid domid =
        Dm_Common.signal task ~xs ~qemu_domid ~domid "save" ~wait_for:"paused"

      let stop ~xs:_ ~qemu_domid:_ _ = ()

      let init_daemon ~task:_ ~path:_ ~args:_ ~domid:_ ~xs:_ ~ready_path:_
          ~timeout:_ ~cancel:_ ?fds:_ _ =
        raise (Ioemu_failed (Qemu.name, "PV guests have no IO emulator"))

      let qemu_args ~xs:_ ~dm:_ _ _ _ = {Dm_Common.argv= []; fd_map= []}

      let after_suspend_image ~xs:_ ~qemu_domid:_ _ = ()

      let pci_assign_guest ~xs:_ ~index:_ ~host:_ = None
    end

    (* Backend.Qemu_none.Dm *)
  end

  (* Backend.Qemu_none *)

  (** Implementation of the backend common signature for the
      qemu-upstream-compat backend *)
  module type Qemu_upstream_config = sig
    module NIC : sig
      val max_emulated : int
      (** Should be <= the hardcoded maximum number of emulated NICs *)

      val default : string

      val addr : devid:int -> index:int -> int

      val extra_flags : string list
    end

    module DISK : sig
      val max_emulated : int option
      (** None = just the qemu imposed 4 IDE device limit *)

      val default : string

      val types : (string * Dm_Common.disk_type_args) list

      val extra_args : string list
    end

    module Firmware : sig
      val supported : Xenops_types.Vm.firmware_type -> bool
    end

    module XenPV : sig
      val addr :
           xs:Xenstore.Xs.xsh
        -> domid:int
        -> Dm_Common.info
        -> nics:(string * string * int) list
        -> int
    end

    module XenPlatform : sig
      val device :
        xs:Xenstore.Xs.xsh -> domid:int -> info:Dm_Common.info -> string list
    end

    module VGPU : sig
      val device : index:int -> int option
    end

    module PCI : sig
      val assign_guest :
           xs:Xenstore.Xs.xsh
        -> index:int
        -> host:Pci.address
        -> Pci.address option
    end

    val extra_qemu_args : nic_type:string -> string list

    val name : string
  end

  module Config_qemu_upstream_compat = struct
    module NIC = struct
      let max_emulated = 8

      let default = "rtl8139"

      let base_addr = 4

      let addr ~devid ~index:_ = devid + base_addr

      let extra_flags = []
    end

    module DISK = struct
      let max_emulated = None

      let default = Dm_Common.ide

      let types = [(Dm_Common.ide, Dm_Common.ide_device_of ~trad_compat:true)]

      let extra_args = []
    end

    module XenPlatform = struct
      let device ~xs ~domid ~info =
        let has_platform_device =
          try
            int_of_string
              (xs.Xs.read (sprintf "/local/domain/%d/vm-data/disable_pf" domid))
            <> 1
          with _ -> true
        in
        if has_platform_device then
          Dm_Common.xen_platform ~trad_compat:true ~xs ~domid ~info
        else
          []
    end

    module VGPU = struct let device ~index:_ = None end

    module XenPV = struct
      let addr ~xs ~domid info ~nics =
        (* [first_gap n xs] expects an ascending list of integers [xs]. It looks
           for a gap in sequence [xs] and returns the first it finds at position
           n or higher:

           first_gap 4 [] = 4

           first_gap 4 [5;6] = 4

           first_gap 4 [1;3] = 4

           first_gap 4 [5;6;8] = 4

           first_gap 4 [4;5;7] = 6

           first_gap 4 [4;5;6] = 7 *)
        let rec first_gap n = function
          | [] ->
              n
          | x :: xs when x < n ->
              first_gap n xs
          | x :: xs when x = n ->
              first_gap (n + 1) xs
          | _ ->
              n
        in
        let has_nvidia_vgpu =
          let open Xenops_interface.Vgpu in
          let open Dm_Common in
          match info.disp with
          | VNC (Vgpu [{implementation= Nvidia _; _}], _, _, _, _) ->
              true
          | SDL (Vgpu [{implementation= Nvidia _; _}], _) ->
              true
          | _ ->
              false
        in
        if has_nvidia_vgpu then
          2
        else if XenPlatform.device ~xs ~domid ~info = [] then
          3
        else
          nics
          |> List.map (fun (_, _, devid) -> devid + NIC.base_addr)
          |> first_gap NIC.base_addr
    end

    module Firmware = struct let supported _ = true end

    module PCI = struct
      (* compat: let qemu deal with it as before *)
      let assign_guest ~xs:_ ~index:_ ~host:_ = None
    end

    let name = Profile.Name.qemu_upstream_compat

    let extra_qemu_args ~nic_type =
      let mult xs ys =
        List.map (fun x -> List.map (fun y -> x ^ "." ^ y) ys) xs |> List.concat
      in
      List.concat
        [
          ["-trad-compat"]
        ; ["-global"; "PIIX4_PM.revision_id=0x1"]
        ; ["-global"; "ide-hd.ver=0.10.2"]
        ; mult
            ["piix3-ide-xen"; "piix3-usb-uhci"; nic_type]
            ["subvendor_id=0x5853"; "subsystem_id=0x0001"]
          |> List.map (fun x -> ["-global"; x])
          |> List.concat
        ]
  end

  module Config_qemu_upstream_uefi = struct
    (* 0: i440FX

       1: PIIX3

       2: VGA or empty

       3: Xen platform or empty

       4 - 5: NIC (limited to first 2)

       6: Xen PV

       7: NVME

       8+: vGPU and other pass-through devices *)
    module NIC = struct
      let max_emulated = 2

      let default = "e1000"

      let addr ~devid:_ ~index = 4 + index

      let extra_flags = ["rombar=0"]
    end

    module DISK = struct
      let max_emulated = Some 4

      let default = Dm_Common.nvme

      let types =
        [
          (Dm_Common.ide, Dm_Common.ide_device_of ~trad_compat:false)
        ; (Dm_Common.nvme, Dm_Common.nvme_device_of)
        ]

      (* 4 and 5 are NICs, and we can only have two, 6 is platform *)
      let extra_args = ["-device"; "nvme,serial=nvme0,id=nvme0,addr=7"]
    end

    module XenPV = struct let addr ~xs:_ ~domid:_ _ ~nics:_ = 6 end

    module VGPU = struct let device ~index = Some (8 + index) end

    module XenPlatform = struct
      let device = Dm_Common.xen_platform ~trad_compat:false
    end

    module Firmware = struct
      let supported =
        let open Xenops_types.Vm in
        function Bios -> false | Uefi _ -> true
    end

    module PCI = struct
      let assign_guest ~xs:_ ~index ~host:_ =
        (* domain here refers to PCI segment from SBDF, and not a Xen domain *)
        Some {Pci.domain= 0; bus= 0; dev= 8 + index; fn= 0}
    end

    let name = Profile.Name.qemu_upstream_uefi

    let extra_qemu_args ~nic_type:_ = []
  end

  (** Handler for the QMP events in upstream qemu *)
  module QMP_Event = struct
    open Qmp

    let ( >>= ) m f = match m with Some x -> f x | None -> ()

    let ( >>| ) m f = match m with Some _ -> () | None -> f ()

    (** Efficient lookup table between file descriptors, channels and domain ids *)
    module Lookup = struct
      let ftod, dtoc = (Hashtbl.create 16, Hashtbl.create 16)

      let add c domid =
        Hashtbl.replace ftod (Qmp_protocol.to_fd c) domid ;
        Hashtbl.replace dtoc domid c

      let remove c domid =
        Hashtbl.remove ftod (Qmp_protocol.to_fd c) ;
        Hashtbl.remove dtoc domid

      let domid_of fd = try Some (Hashtbl.find ftod fd) with Not_found -> None

      let channel_of domid =
        try Some (Hashtbl.find dtoc domid) with Not_found -> None
    end

    (** File-descriptor event monitor implementation for the epoll library *)
    module Monitor = struct
      let create () = Polly.create ()

      let add m fd = Polly.add m fd Polly.Events.inp

      let remove m fd = Polly.del m fd
    end

    let m = Monitor.create ()

    let monitor_path domid = qmp_event_path domid

    let debug_exn msg e = debug "%s: %s" msg (Printexc.to_string e)

    let remove domid =
      Lookup.channel_of domid >>= fun c ->
      try
        finally
          (fun () ->
            Lookup.remove c domid ;
            Monitor.remove m (Qmp_protocol.to_fd c) ;
            debug "Removed QMP Event fd for domain %d" domid
          )
          (fun () -> Qmp_protocol.close c)
      with e ->
        debug_exn
          (Printf.sprintf "Got exception trying to remove QMP on domain-%d"
             domid
          )
          e

    let add domid =
      try
        Lookup.channel_of domid >>| fun () ->
        let c = Qmp_protocol.connect (monitor_path domid) in
        Lookup.add c domid ;
        Qmp_protocol.negotiate c ;
        Qmp_protocol.write c (Command (None, Cont)) ;
        Monitor.add m (Qmp_protocol.to_fd c) ;
        debug "Added QMP Event fd for domain %d" domid
      with e ->
        debug_exn
          (Printf.sprintf "QMP domain-%d: negotiation failed: removing socket"
             domid
          )
          e ;
        remove domid ;
        raise
        @@ Ioemu_failed (sprintf "domid %d" domid, "QMP failure at " ^ __LOC__)

    let update_cant_suspend domid xs =
      let as_msg cmd = Qmp.(Success (Some __LOC__, cmd)) in
      (* changing this will cause fire_event_on_vm to get called, which will do
         a VM.check_state, which will trigger a VM.stat from XAPI to update
         migratable state *)
      let path = Dm_Common.cant_suspend_reason_path domid in
      (* This will raise QMP_Error if it can't do it, we catch it and update
         xenstore. *)
      match qmp_send_cmd domid Qmp.Query_migratable with
      | Qmp.Unit ->
          debug "query-migratable precheck passed (domid=%d)" domid ;
          Generic.safe_rm ~xs path
      | other ->
          raise
          @@ Xenopsd_error
               (Internal_error
                  (sprintf "Unexpected result for QMP command: %s"
                     Qmp.(other |> as_msg |> string_of_message)
                  )
               )
      | exception QMP_Error (_, msg) -> (
        match Astring.String.find_sub ~sub:"CommandNotFound" msg with
        | None ->
            xs.Xs.write path msg
        | Some _ ->
            debug "query-migratable ignoring precheck, qemu too old (domid=%d)"
              domid ;
            Generic.safe_rm ~xs path
      )

    let qmp_event_handle domid qmp_event =
      (* This function will be extended to handle qmp events *)
      debug "Got QMP event, domain-%d: %s" domid qmp_event.event ;
      let rtc_change timeoffset =
        with_xs (fun xs ->
            let timeoffset_key =
              sprintf "/vm/%s/rtc/timeoffset"
                (Uuid.to_string (Xenops_helpers.uuid_of_domid ~xs domid))
            in
            try
              let rtc = xs.Xs.read timeoffset_key in
              xs.Xs.write timeoffset_key
                Int64.(add timeoffset (of_string rtc) |> to_string)
            with e ->
              error "Failed to process RTC_CHANGE for domain %d: %s" domid
                (Printexc.to_string e)
        )
      in
      let xen_platform_pv_driver_info pv_info =
        with_xs (fun xs ->
            let is_hvm_linux {product_num; build_num} =
              let _XEN_IOPORT_LINUX_PRODNUM = 3 in
              (* from Linux include/xen/platform_pci.h *)
              product_num = _XEN_IOPORT_LINUX_PRODNUM && build_num <= 0xff
            in
            if is_hvm_linux pv_info then (
              let write_local_domain prefix x =
                xs.Xs.write
                  (Printf.sprintf "/local/domain/%d/%s%s" domid prefix x)
                  "1"
              in
              List.iter
                (write_local_domain "control/feature-")
                ["suspend"; "poweroff"; "reboot"; "vcpu-hotplug"] ;
              List.iter (write_local_domain "data/") ["updated"]
            )
        )
      in
      qmp_event.data |> function
      | Some (RTC_CHANGE timeoffset) ->
          rtc_change timeoffset
      | Some (XEN_PLATFORM_PV_DRIVER_INFO x) ->
          xen_platform_pv_driver_info x
      | _ ->
          with_xs (update_cant_suspend domid)

    (* unhandled QMP events, including RESUME, and DEVICE_DELETED *)

    let process domid line =
      match Qmp.message_of_string line with
      | Event e ->
          qmp_event_handle domid e
      | msg ->
          debug "Got non-event message, domain-%d: %s" domid
            (string_of_message msg)

    let qmp_event_thread () =
      let qmp_domid socket =
        try Some (Scanf.sscanf socket "qmp-event-%d" (fun d -> d))
        with _ -> None
      in
      let add_domain id =
        try add id with _ -> error "Adding QMP socket for domain %d failed" id
      in
      ( try
          debug "Starting QMP_Event thread using Polly" ;
          (* Add the existing qmp sockets first *)
          Sys.readdir var_run_xen_path
          |> Array.to_list
          |> List.filter_map qmp_domid
          |> List.iter add_domain
        with e ->
          error "Connecting to existing QMP sockets failed: %s (%s)"
            (Printexc.to_string e) __LOC__
      ) ;
      let forever = -1 in
      while true do
        try
          ignore
          @@ Polly.wait m 10 forever (fun _ fd events ->
                 Lookup.domid_of fd >>= fun domid ->
                 Lookup.channel_of domid >>= fun c ->
                 let qmp = Qmp_protocol.to_fd c in
                 if Polly.Events.(test events inp) then (
                   match Readln.read qmp with
                   | Readln.Ok msgs ->
                       List.iter (process domid) msgs
                   | Readln.Error msg ->
                       error "domain-%d: %s, close QMP socket" domid msg ;
                       Readln.free qmp ;
                       remove domid
                   | Readln.EOF ->
                       debug "domain-%d: end of file, close QMP socket" domid ;
                       Readln.free qmp ;
                       remove domid
                 ) else (
                   debug "EPOLL error on domain-%d, close QMP socket" domid ;
                   Readln.free qmp ;
                   remove domid
                 )
             )
        with e -> debug_exn "Exception in QMP_Event_thread: %s" e
      done
  end

  (* Qemu_upstream_compat.Dm.QMP_Event *)

  module Event = struct
    let init () = ignore (Thread.create QMP_Event.qmp_event_thread ())
  end

  module Make_qemu_upstream (DefaultConfig : Qemu_upstream_config) : Intf =
  struct
    module Vgpu = struct let device = DefaultConfig.VGPU.device end

    (** Implementation of the Vbd functions that use the dispatcher for the
        qemu-upstream-compat backend *)
    module Vbd = struct
      let cd_of devid =
        devid |> Device_number.of_xenstore_key |> Device_number.spec |> function
        | Ide, 0, _ ->
            "ide0-cd0"
        | Ide, 1, _ ->
            "ide0-cd1"
        | Ide, 2, _ ->
            "ide1-cd0"
        | Ide, 3, _ ->
            "ide1-cd1"
        | _ ->
            raise
              (Xenopsd_error
                 (Internal_error
                    (Printf.sprintf "unexpected disk for devid %d" devid)
                 )
              )

      let qemu_media_change ~xs device _type params =
        Vbd_Common.qemu_media_change ~xs device _type params ;
        try
          let cd = cd_of device.backend.devid in
          let domid = device.frontend.domid in
          if params = "" then
            qmp_send_cmd domid Qmp.(Eject (cd, Some true)) |> ignore
          else
            let as_msg cmd = Qmp.(Success (Some __LOC__, cmd)) in
            let fd_cd = Unix.openfile params [Unix.O_RDONLY] 0o640 in
            finally
              (fun () ->
                let cmd = Qmp.(Add_fd None) in
                let fd_info =
                  match qmp_send_cmd ~send_fd:fd_cd domid cmd with
                  | Qmp.Fd_info x ->
                      x
                  | other ->
                      raise
                        (Xenopsd_error
                           (Internal_error
                              (sprintf "Unexpected result for QMP command: %s"
                                 Qmp.(other |> as_msg |> string_of_message)
                              )
                           )
                        )
                in
                finally
                  (fun () ->
                    let path = sprintf "/dev/fdset/%d" fd_info.Qmp.fdset_id in
                    let medium =
                      Qmp.
                        {
                          medium_device= cd
                        ; medium_filename= path
                        ; medium_format= Some "raw"
                        }
                      
                    in

                    let cmd = Qmp.(Blockdev_change_medium medium) in
                    qmp_send_cmd domid cmd |> ignore
                  )
                  (fun () ->
                    let cmd = Qmp.(Remove_fd fd_info.fdset_id) in
                    qmp_send_cmd domid cmd |> ignore
                  )
              )
              (fun () -> Unix.close fd_cd)
        with
        | Unix.Unix_error (Unix.ECONNREFUSED, "connect", p) ->
            raise
              (Xenopsd_error
                 (Internal_error
                    (Printf.sprintf "Failed to connnect QMP socket: %s" p)
                 )
              )
        | Unix.Unix_error (Unix.ENOENT, "open", p) ->
            raise
              (Xenopsd_error
                 (Internal_error (Printf.sprintf "Failed to open CD Image: %s" p)
                 )
              )
        | Xenopsd_error (Internal_error _) as e ->
            raise e
        | e ->
            raise
              (Xenopsd_error
                 (Internal_error
                    (Printf.sprintf
                       "Get unexpected error trying to change CD: %s"
                       (Printexc.to_string e)
                    )
                 )
              )
    end

    (* Backend.Qemu_upstream_compat.Vbd *)

    (** Implementation of the Vcpu functions that use the dispatcher for the
        qemu-upstream-compat backend *)
    module Vcpu = struct
      let add = Vcpu_Common.add

      let del = Vcpu_Common.del

      let status = Vcpu_Common.status

      (* hot(un)plug vcpu using QMP, keeping backwards-compatible xenstored
         mechanism *)
      let set ~xs ~devid domid online =
        Vcpu_Common.set ~xs ~devid domid online ;
        match online with
        | true ->
            (* hotplug *)
            let socket_id, core_id, thread_id = (devid, 0, 0) in
            let id = Qmp.Device.VCPU.id_of ~socket_id ~core_id ~thread_id in
            qmp_send_cmd domid
              Qmp.(
                Device_add
                  Device.
                    {
                      driver= VCPU.Driver.(string_of QEMU32_I386_CPU)
                    ; device= VCPU {VCPU.id; socket_id; core_id; thread_id}
                    }
                  
              )
            |> ignore
        | false ->
            (* hotunplug *)
            let err msg = raise (Xenopsd_error (Internal_error msg)) in
            let qom_path =
              qmp_send_cmd domid Qmp.Query_hotpluggable_cpus |> function
              | Qmp.Hotpluggable_cpus x -> (
                  x
                  |> List.filter
                       (fun Qmp.Device.VCPU.{props= {socket_id; _}; _} ->
                         socket_id = devid
                     )
                  |> function
                  | [] ->
                      err (sprintf "No QEMU CPU found with devid %d" devid)
                  | Qmp.Device.VCPU.{qom_path= None; _} :: _ ->
                      err (sprintf "No qom_path for QEMU CPU devid %d" devid)
                  | Qmp.Device.VCPU.{qom_path= Some p; _} :: _ ->
                      p
                )
              | other ->
                  let as_msg cmd = Qmp.(Success (Some __LOC__, cmd)) in
                  err
                    (sprintf "Unexpected result for QMP command: %s"
                       Qmp.(other |> as_msg |> string_of_message)
                    )
            in
            qom_path |> fun id ->
            qmp_send_cmd domid Qmp.(Device_del id) |> ignore
    end

    (** Implementation of the Dm functions that use the dispatcher for the
        qemu-upstream-compat backend *)
    module Dm = struct
      let get_vnc_port ~xs domid =
        Dm_Common.get_vnc_port ~xs domid ~f:(fun () ->
            Some (Socket.Unix (Dm_Common.vnc_socket_path domid))
        )

      let assert_can_suspend ~xs domid =
        QMP_Event.update_cant_suspend domid xs ;
        match xs.Xs.read (Dm_Common.cant_suspend_reason_path domid) with
        | msg ->
            debug "assert_can_suspend: rejecting (domid=%d)" domid ;
            raise
            @@ Xenopsd_error
                 (Device_detach_rejected
                    ( "VM"
                    , domid
                      |> Xenops_helpers.uuid_of_domid ~xs
                      |> Uuid.to_string
                    , msg
                    )
                 )
        | exception _ ->
            debug "assert_can_suspend: OK (domid=%d)" domid ;
            ()

      (* key not present *)

      let suspend (_ : Xenops_task.task_handle) ~xs:_ ~qemu_domid:_ domid =
        let as_msg cmd = Qmp.(Success (Some __LOC__, cmd)) in
        let perms = [Unix.O_WRONLY; Unix.O_CREAT] in
        let save_file = sprintf qemu_save_path domid in
        let save_fd = Unix.openfile save_file perms 0o660 in
        finally
          (fun () ->
            let fd =
              qmp_send_cmd ~send_fd:save_fd domid Qmp.(Add_fd None) |> function
              | Qmp.(Fd_info fd) ->
                  fd
              | other ->
                  raise
                    (Xenopsd_error
                       (Internal_error
                          (sprintf "Unexpected result for QMP command: %s"
                             Qmp.(other |> as_msg |> string_of_message)
                          )
                       )
                    )
            in
            finally
              (fun () ->
                let path = sprintf "/dev/fdset/%d" fd.Qmp.fdset_id in
                qmp_send_cmd domid Qmp.Stop |> ignore ;
                qmp_send_cmd domid Qmp.(Xen_save_devices_state path) |> ignore
              )
              (fun () ->
                qmp_send_cmd domid Qmp.(Remove_fd fd.fdset_id) |> ignore
              )
          )
          (fun () -> Unix.close save_fd)

      (* Wait for QEMU's event socket to appear. Connect to it to make sure it
         is ready. *)
      let wait_event_socket ~task ~name ~domid ~timeout =
        let finished = ref false in
        let timeout_ns = Int64.of_float (timeout *. 1e9) in
        let now = Mtime_clock.now () in
        let target =
          match Mtime.(add_span now (Span.of_uint64_ns timeout_ns)) with
          | None ->
              raise (Ioemu_failed (name, "Timeout overflow"))
          | Some x ->
              x
        in
        let path = qmp_event_path domid in
        let socket = Unix.(socket PF_UNIX SOCK_STREAM 0) in
        finally (* make sure we don't leak socket *)
          (fun () ->
            while
              Mtime.is_earlier (Mtime_clock.now ()) ~than:target
              && not !finished
            do
              Xenops_task.check_cancelling task ;
              (* might raise exn *)
              if Sys.file_exists path then (
                try
                  Unix.connect socket Unix.(ADDR_UNIX path) ;
                  finished := true
                with e ->
                  debug "QMP event socket for domid %d not yet ready: %s" domid
                    (Printexc.to_string e) ;
                  Thread.delay 0.1
              ) else
                Thread.delay 0.05
            done
          )
          (fun () -> Unix.close socket) ;
        if not !finished then
          raise (Ioemu_failed (name, "Timeout reached while starting daemon"))

      let init_daemon ~task ~path ~args ~domid ~xs:_ ~ready_path:_ ~timeout
          ~cancel:_ ?(fds = []) _ =
        let pid = Qemu.start_daemon ~path ~args ~domid ~fds () in
        wait_event_socket ~task ~name:Qemu.name ~domid ~timeout ;
        QMP_Event.add domid ;
        pid

      let stop ~xs ~qemu_domid domid =
        Dm_Common.stop ~xs ~qemu_domid domid ;
        QMP_Event.remove domid ;
        let rm path =
          let msg = Printf.sprintf "removing %s" path in
          Generic.best_effort msg (fun () -> Socket.Unix.rm path)
        in
        [
          (* clean up QEMU socket leftover files *)
          Dm_Common.vnc_socket_path domid
        ; qmp_event_path domid
        ; qmp_libxl_path domid
        ]
        |> List.iter rm ;
        Vusb.cleanup domid ;
        (* unmounts devices in /var/xen/qemu/root-* *)
        let path = Printf.sprintf "/var/xen/qemu/root-%d" domid in
        Generic.best_effort (Printf.sprintf "removing %s" path) (fun () ->
            Xenops_utils.FileFS.rmtree path
        )

      let tap_open ifname =
        let uuid = Uuid.(to_string (make ())) in
        let fd = Tuntap.tap_open ifname in
        (uuid, fd)

      let qemu_args ~xs ~dm info restore domid =
        let module Config = DefaultConfig in
        debug "Using device-model=%s for domid=%d" Config.name domid ;
        let common =
          Dm_Common.qemu_args ~xs ~dm info restore domid ~domid_for_vnc:true
        in
        let usb =
          match info.Dm_Common.usb with
          | Dm_Common.Disabled ->
              []
          | Dm_Common.Enabled devices ->
              let devs =
                devices
                |> List.map (fun (x, y) ->
                       ["-device"; sprintf "usb-%s,port=%d" x y]
                   )
                |> List.concat
              in
              "-usb" :: devs
        in
        let serial_device =
          try
            let xs_path = xs.Xs.read "/local/logconsole/@" in
            let domid_placeholder = Re.(compile @@ str "%d") in
            let file =
              Re.replace_string domid_placeholder ~by:(string_of_int domid)
                xs_path
            in
            [
              "-chardev"
            ; "file,id=serial0,append=on,path=" ^ file
            ; "-serial"
            ; "chardev:serial0"
            ]
          with _ -> (
            match info.Dm_Common.serial with
            | None ->
                []
            | Some x ->
                ["-serial"; x]
          )
        in
        let nic_type =
          try xs.Xs.read (sprintf "/local/domain/%d/platform/nic_type" domid)
          with _ -> Config.NIC.default
        in
        let disk_type =
          try xs.Xs.read (sprintf "/local/domain/%d/platform/disk_type" domid)
          with _ -> Config.DISK.default
        in
        let disk_interface =
          match List.assoc_opt disk_type Config.DISK.types with
          | Some interface ->
              interface
          | None ->
              raise
                (Ioemu_failed
                   ( sprintf "domid %d" domid
                   , sprintf "Unknown platform:disk_type=%s in device-model=%s"
                       disk_type Config.name
                   )
                )
        in
        if not (Config.Firmware.supported info.firmware) then
          (* XAPI itself should've already prevented this, but lets double check *)
          raise
            (Ioemu_failed
               ( sprintf "domid %d" domid
               , sprintf "The firmware doesn't support device-model=%s"
                   Config.name
               )
            ) ;
        let qmp =
          ["libxl"; "event"]
          |> List.map (fun x ->
                 [
                   "-qmp"
                 ; sprintf "unix:/var/run/xen/qmp-%s-%d,server,nowait" x domid
                 ]
             )
          |> List.concat
        in
        let pv_device addr =
          try
            let path =
              sprintf "/local/domain/%d/control/has-vendor-device" domid
            in
            let has_device = xs.Xs.read path in
            if int_of_string has_device = 1 then
              ["-device"; sprintf "xen-pvdevice,device-id=0xc000,addr=%x" addr]
            else
              []
          with _ -> []
        in
        let misc =
          List.concat
            [
              [
                "-xen-domid"
              ; string_of_int domid
              ; "-m"
              ; "size=" ^ Int64.to_string (Int64.div info.Dm_Common.memory 1024L)
              ; "-boot"
              ; "order=" ^ info.Dm_Common.boot
              ]
            ; usb
            ; [
                "-smp"
              ; sprintf "%d,maxcpus=%d" info.Dm_Common.vcpus_current
                  info.Dm_Common.vcpus
              ]
            ; serial_device
            ; ["-display"; "none"; "-nodefaults"]
            ; ["-trace"; "enable=xen_platform_log"]
            ; [
                "-sandbox"
              ; "on,obsolete=deny,elevateprivileges=allow,spawn=deny,resourcecontrol=deny"
              ]
            ; ["-S"]
            ; Config.extra_qemu_args ~nic_type
            ; (info.Dm_Common.parallel |> function
               | None ->
                   ["-parallel"; "null"]
               | Some x ->
                   ["-parallel"; x]
              )
            ; qmp
            ; Config.XenPlatform.device ~xs ~domid ~info
            ]
        in
        let disks_cdrom, disks_floppy, disks_other =
          let partition (cdroms, floppies, other) ((_, _, media) as next) =
            match media with
            | Dm_Common.Media.Cdrom ->
                (next :: cdroms, floppies, other)
            | Floppy ->
                (cdroms, next :: floppies, other)
            | Disk ->
                (cdroms, floppies, next :: other)
          in
          List.fold_left partition ([], [], []) info.Dm_Common.disks
        in
        let limit_emulated_disks disks =
          let disks =
            List.stable_sort (fun (a, _, _) (b, _, _) -> compare a b) disks
          in
          match Config.DISK.max_emulated with
          | Some limit when List.length disks > limit ->
              debug "Limiting the number of emulated disks to %d" limit ;
              Xapi_stdext_std.Listext.List.take limit disks
          | _ ->
              disks
        in
        let disks' =
          let qemu_floppy_args (index, path, media) =
            [
              "-drive"
            ; String.concat ","
                ([sprintf "file=%s" path; "if=floppy"; sprintf "index=%i" index]
                @ Dm_Common.Media.format_of media path
                )
            ]
          in
          [
            List.map (List.assoc Dm_Common.ide Config.DISK.types) disks_cdrom
          ; [Config.DISK.extra_args]
          ; List.map qemu_floppy_args disks_floppy
          ; disks_other |> limit_emulated_disks |> List.map disk_interface
          ]
          |> List.concat
          |> List.concat
        in
        (* Sort the VIF devices by devid *)
        let nics =
          List.stable_sort
            (fun (_, _, a) (_, _, b) -> compare a b)
            info.Dm_Common.nics
        in
        let nic_count = List.length nics in
        let nic_max = Config.NIC.max_emulated in
        if nic_count > nic_max then
          debug "Limiting the number of emulated NICs to %d" nic_max ;
        (* Take the first 'max_emulated_nics' elements from the list. *)
        let nics = Xapi_stdext_std.Listext.List.take nic_max nics in
        (* add_nic is used in a fold: it adds fd and command line args for a nic
           to the existing fds and arguments (fds, argv) *)
        let none = ["-net"; "none"] in
        let add_nic (index, fds, argv) (mac, _bridge, devid) =
          let ifname = sprintf "tap%d.%d" domid devid in
          let ((uuid, _) as tap) = tap_open ifname in
          let args =
            [
              "-device"
            ; String.concat ","
                ([
                   nic_type
                 ; sprintf "netdev=tapnet%d" devid
                 ; sprintf "mac=%s" mac
                 ; sprintf "addr=%x" (Config.NIC.addr ~devid ~index)
                 ]
                @ Config.NIC.extra_flags
                )
            ; "-netdev"
            ; sprintf "tap,id=tapnet%d,fd=%s" devid uuid
            ]
          in
          (index + 1, tap :: fds, args @ argv)
        in
        let pv_device_addr = Config.XenPV.addr ~xs ~domid info ~nics in
        (* Go over all nics and collect file descriptors and command line
           arguments. Add these to the already existing command line arguments
           in common *)
        List.fold_left add_nic (0, [], []) nics |> function
        | _, _, [] ->
            Dm_Common.
              {
                argv=
                  common.argv @ misc @ disks' @ pv_device pv_device_addr @ none
              ; fd_map= common.fd_map
              }
            
        | _, fds, argv ->
            Dm_Common.
              {
                argv=
                  common.argv @ misc @ disks' @ pv_device pv_device_addr @ argv
              ; fd_map= common.fd_map @ fds
              }
            

      let after_suspend_image ~xs ~qemu_domid domid =
        (* device model not needed anymore after suspend image has been created *)
        stop ~xs ~qemu_domid domid

      let pci_assign_guest ~xs ~index ~host =
        DefaultConfig.PCI.assign_guest ~xs ~index ~host
    end

    (* Backend.Qemu_upstream_compat.Dm *)
  end

  (* Backend.Qemu_upstream *)

  (** Implementation of the backend common signature for the qemu-upstream
      backend *)
  module Qemu_upstream_compat = Make_qemu_upstream (Config_qemu_upstream_compat)

  (** Until the stage 4 defined in the qemu upstream design is implemented,
      qemu_upstream behaves as qemu_upstream_compat *)
  module Qemu_upstream = Qemu_upstream_compat

  module Qemu_upstream_uefi = Make_qemu_upstream (Config_qemu_upstream_uefi)

  let of_profile p =
    match p with
    | Profile.Qemu_trad ->
        (* checks elsewhere should've blocked or transparently upgraded
           qemu-trad, if we reach this place there is a bug elsewhere *)
        assert false
    | Profile.Qemu_none ->
        (module Qemu_none : Intf)
    | Profile.Qemu_upstream_compat ->
        (module Qemu_upstream_compat : Intf)
    | Profile.Qemu_upstream ->
        (module Qemu_upstream : Intf)
    | Profile.Qemu_upstream_uefi ->
        (module Qemu_upstream_uefi : Intf)

  let init () = Event.init ()
end

(* Functions using the backend dispatcher *)

(** Vbd module conforming to the corresponding public mli interface *)
module Vbd = struct
  include Vbd_Common

  let media_eject ~xs ~dm device =
    let module Q = (val Backend.of_profile dm) in
    Q.Vbd.qemu_media_change ~xs device "" ""

  let media_insert ~xs ~dm ~phystype ~params device =
    let _type = backendty_of_physty phystype in
    let module Q = (val Backend.of_profile dm) in
    Q.Vbd.qemu_media_change ~xs device _type params
end

(* Vbd *)

(** Vcpu module conforming to the corresponding public mli interface *)
module Vcpu = struct
  include Vcpu_Common

  let add ~xs ~dm ~devid domid online =
    let module Q = (val Backend.of_profile dm) in
    Q.Vcpu.add ~xs ~devid domid online

  let set ~xs ~dm ~devid domid online =
    let module Q = (val Backend.of_profile dm) in
    Q.Vcpu.set ~xs ~devid domid online

  let del ~xs ~dm ~devid domid =
    let module Q = (val Backend.of_profile dm) in
    Q.Vcpu.del ~xs ~devid domid

  let status ~xs ~dm ~devid domid =
    let module Q = (val Backend.of_profile dm) in
    Q.Vcpu.status ~xs ~devid domid
end

(* Vcpu *)

(** Dm module conforming to the corresponding public mli interface *)
module Dm = struct
  include Dm_Common

  let init_daemon ~task ~path ~args ~domid ~xs ~ready_path ~timeout ~cancel
      ?(fds = []) profile =
    let module Q = (val Backend.of_profile profile) in
    Q.Dm.init_daemon ~task ~path ~args ~domid ~xs ~ready_path ~timeout ~cancel
      ~fds ()

  let get_vnc_port ~xs ~dm domid =
    let module Q = (val Backend.of_profile dm) in
    Q.Dm.get_vnc_port ~xs domid

  let assert_can_suspend ~xs ~dm domid =
    let module Q = (val Backend.of_profile dm) in
    Q.Dm.assert_can_suspend ~xs domid

  let suspend (task : Xenops_task.task_handle) ~xs ~qemu_domid ~dm domid =
    let module Q = (val Backend.of_profile dm) in
    Q.Dm.suspend task ~xs ~qemu_domid domid

  let stop ~xs ~qemu_domid ~dm domid =
    let module Q = (val Backend.of_profile dm) in
    Q.Dm.stop ~xs ~qemu_domid domid

  let qemu_args ~xs ~dm info restore domid =
    let module Q = (val Backend.of_profile dm) in
    Q.Dm.qemu_args ~xs ~dm info restore domid

  let after_suspend_image ~xs ~dm ~qemu_domid domid =
    let module Q = (val Backend.of_profile dm) in
    Q.Dm.after_suspend_image ~xs ~qemu_domid domid

  let pci_assign_guest ~xs ~dm ~index ~host =
    let module Q = (val Backend.of_profile dm) in
    Q.Dm.pci_assign_guest ~xs ~index ~host

  (* the following functions depend on the functions above that use the qemu
     backend Q *)

  let start_swtpm ~xs task domid =
    debug "Preparing to start swtpm-wrapper to provide a vTPM (domid=%d)" domid ;
    let exec_path = "/usr/lib64/xen/bin/swtpm-wrapper" in
    let name = "swtpm" in
    let vm_uuid = Xenops_helpers.uuid_of_domid ~xs domid |> Uuidm.to_string in

    let chroot, _socket_path =
      Xenops_sandbox.Swtpm_guard.start (Xenops_task.get_dbg task) ~vm_uuid
        ~domid ~paths:[]
    in
    let tpm_root =
      Xenops_sandbox.Chroot.(absolute_path_outside chroot Path.root)
    in
    let args = Fe_argv.Add.many [string_of_int domid; tpm_root] in
    let args = Fe_argv.run args |> snd |> Fe_argv.argv in
    let timeout_seconds = !Xenopsd.swtpm_ready_timeout in
    let execute = Swtpm.start_daemon in
    let service =
      {Service.name; domid; exec_path; chroot; args; execute; timeout_seconds}
    in
    Service.start_and_wait_for_readyness ~task ~service ;
    (* return the socket path so qemu can have a reference to it*)
    Xenops_sandbox.Chroot.(
      absolute_path_outside chroot (Path.of_string ~relative:"swtpm-sock")
    )

  let start_varstored ~xs ~nvram ?(restore = false)
      (task : Xenops_task.task_handle) domid =
    let open Xenops_types in
    debug "Preparing to start varstored for UEFI boot (domid=%d)" domid ;
    let path = !Xc_resources.varstored in
    let name = "varstored" in
    let vm_uuid = Xenops_helpers.uuid_of_domid ~xs domid |> Uuid.to_string in
    let reset_on_boot =
      nvram.Nvram_uefi_variables.on_boot = Nvram_uefi_variables.Reset
    in
    let backend = nvram.Nvram_uefi_variables.backend in
    let open Fe_argv in
    let argf fmt = ksprintf (fun s -> ["--arg"; s]) fmt in
    let on cond value = if cond then value else return () in
    let chroot, socket_path =
      Xenops_sandbox.Varstore_guard.start (Xenops_task.get_dbg task) ~vm_uuid
        ~domid ~paths:[efivars_save_path]
    in
    let args =
      Add.many
        [
          "--domain"
        ; string_of_int domid
        ; "--chroot"
        ; chroot.root
        ; "--depriv"
        ; "--uid"
        ; string_of_int chroot.uid
        ; "--gid"
        ; string_of_int chroot.gid
        ; "--backend"
        ; backend
        ; "--arg"
        ; Printf.sprintf "socket:%s" socket_path
        ]
      >>= fun () ->
      (Varstored.pidfile_path domid |> function
       | None ->
           return ()
       | Some x ->
           Add.many ["--pidfile"; x]
      )
      >>= fun () ->
      Add.many @@ argf "uuid:%s" vm_uuid >>= fun () ->
      on reset_on_boot @@ Add.arg "--nonpersistent" >>= fun () ->
      on restore @@ Add.arg "--resume" >>= fun () ->
      on restore
      @@ Add.many
      @@ argf "resume:%s"
           (Xenops_sandbox.Chroot.chroot_path_inside efivars_resume_path)
      >>= fun () ->
      Add.many
      @@ argf "save:%s"
           (Xenops_sandbox.Chroot.chroot_path_inside efivars_save_path)
    in
    let args = Fe_argv.run args |> snd |> Fe_argv.argv in
    let service = Varstored.start_daemon ~path ~args ~domid () in
    let ready_path = Varstored.pid_path domid in
    wait_path ~pidalive:(Varstored.alive service) ~task ~name ~domid ~xs
      ~ready_path
      ~timeout:!Xenopsd.varstored_ready_timeout
      ~cancel:(Cancel_utils.Varstored domid) ()

  let start_vgpu ~xc:_ ~xs task ?(restore = false) domid vgpus vcpus profile =
    let open Xenops_interface.Vgpu in
    match vgpus with
    | {implementation= Nvidia _; _} :: _ ->
        (* Start DEMU and wait until it has reached the desired state *)
        let state_path = Printf.sprintf "/local/domain/%d/vgpu/state" domid in
        let cancel = Cancel_utils.Vgpu domid in
        if not (Vgpu.is_running ~xs domid) then (
          let pcis = List.map (fun x -> x.physical_pci_address) vgpus in
          PCI.bind pcis PCI.Nvidia ;
          let module Q = (val Backend.of_profile profile) in
          let args = vgpu_args_of_nvidia domid vcpus vgpus restore in
          let vgpu_pid =
            Vgpu.start_daemon ~path:!Xc_resources.vgpu ~args ~domid ~fds:[] ()
          in
          wait_path ~pidalive:(pid_alive vgpu_pid) ~task ~name:"vgpu" ~domid ~xs
            ~ready_path:state_path
            ~timeout:!Xenopsd.vgpu_ready_timeout
            ~cancel () ;
          Forkhelpers.dontwaitpid vgpu_pid
        ) else
          info "Daemon %s is already running for domain %d" !Xc_resources.vgpu
            domid ;
        (* Keep waiting until DEMU's state becomes "initialising" or "running",
           or an error occurred. *)
        let good_watches =
          [
            Watch.value_to_become state_path "initialising"
          ; Watch.value_to_become state_path "running"
          ; Watch.value_to_become state_path "resuming"
          ]
        in
        let error_watch = Watch.value_to_become state_path "error" in
        if
          cancellable_watch cancel good_watches [error_watch] task ~xs
            ~timeout:3600. ()
        then
          info "Daemon vgpu is ready"
        else
          let error_code_path =
            Printf.sprintf "/local/domain/%d/vgpu/error-code" domid
          in
          let error_code = xs.Xs.read error_code_path in
          error "Daemon vgpu returned error: %s" error_code ;
          raise
            (Ioemu_failed
               ( "vgpu"
               , Printf.sprintf "Daemon vgpu returned error: %s" error_code
               )
            )
    | [{physical_pci_address= pci; implementation= GVT_g _; _}] ->
        PCI.bind [pci] PCI.I915
    | [{physical_pci_address= pci; implementation= MxGPU vgpu; _}] ->
        Mutex.execute gimtool_m (fun () ->
            configure_gim ~xs pci vgpu.vgpus_per_pgpu vgpu.framebufferbytes ;
            let keys = [("pf", Xenops_interface.Pci.string_of_address pci)] in
            write_vgpu_data ~xs domid 0 keys
        )
    | _ ->
        failwith "Unsupported vGPU configuration"

  type action = Start | Restore

  let __start (task : Xenops_task.task_handle) ~xc ~xs ~dm
      ?(timeout = !Xenopsd.qemu_dm_ready_timeout) action info domid =
    let args =
      match action with
      | Start ->
          qemu_args ~xs ~dm info false domid
      | Restore ->
          qemu_args ~xs ~dm info true domid
    in
    debug "Device.Dm.start domid=%d args: [%s]" domid
      (String.concat " " args.argv) ;
    (* start vgpu emulation if appropriate *)
    let () =
      match info.disp with
      | VNC (Vgpu vgpus, _, _, _, _) | SDL (Vgpu vgpus, _) ->
          start_vgpu ~xc ~xs task domid vgpus info.vcpus dm
      | _ ->
          ()
    in
    (* start varstored if appropriate *)
    ( match info.firmware with
    | Uefi nvram_uefi ->
        start_varstored ~restore:(action = Restore) ~xs ~nvram:nvram_uefi task
          domid
    | Bios ->
        ()
    ) ;

    (* start swtpm-wrapper *)
    let tpm_socket_path = start_swtpm ~xs task domid in

    let tpmargs =
      [
        "-chardev"
      ; Printf.sprintf "socket,id=chrtpm,path=%s" tpm_socket_path
      ; "-tpmdev"
      ; "emulator,id=tpm0,chardev=chrtpm"
      ; "-device"
      ; "tpm-crb,tpmdev=tpm0"
      ]
    in

    (* Execute qemu-dm-wrapper, forwarding stdout to the syslog, with the key
       "qemu-dm-<domid>" *)
    let argv = prepend_wrapper_args domid (List.concat [tpmargs; args.argv]) in
    let qemu_domid = 0 in
    let ready_path =
      Printf.sprintf "/local/domain/%d/device-model/%d/state" qemu_domid domid
    in
    let cancel = Cancel_utils.Qemu (qemu_domid, domid) in
    let close (uuid, fd) =
      try Unix.close fd
      with e ->
        error "Closing fd for %s failed: %s (%s)" uuid (Printexc.to_string e)
          __LOC__
    in
    let qemu_pid =
      finally
        (fun () ->
          init_daemon ~task ~path:(Profile.wrapper_of dm) ~args:argv ~domid ~xs
            ~ready_path ~timeout ~cancel ~fds:args.fd_map dm
        )
        (fun () -> List.iter close args.fd_map)
    in
    match !Xenopsd.action_after_qemu_crash with
    | None ->
        (* At this point we expect qemu to outlive us; we will never call
           waitpid *)
        Forkhelpers.dontwaitpid qemu_pid
    | Some _ ->
        (* We register a callback to be run asynchronously in case qemu
           fails/crashes or is killed *)
        let waitpid_async x ~callback =
          ignore
            (Thread.create
               (fun x ->
                 callback
                   ( try
                       Forkhelpers.waitpid_fail_if_bad_exit x ;
                       None
                     with e -> Some e
                   )
               )
               x
            )
        in
        waitpid_async qemu_pid ~callback:(fun qemu_crash ->
            Forkhelpers.(
              debug "Finished waiting qemu pid=%d for domid=%d"
                (getpid qemu_pid) domid ;
              let crash_reason =
                match qemu_crash with
                | None ->
                    debug "domid=%d qemu-pid=%d: detected exit=0" domid
                      (getpid qemu_pid) ;
                    "exit:0"
                | Some e -> (
                  match e with
                  | Subprocess_failed x ->
                      (* exit n *)
                      debug "domid=%d qemu-pid=%d: detected exit=%d" domid
                        (getpid qemu_pid) x ;
                      Printf.sprintf "exit:%d" x
                  | Subprocess_killed x ->
                      (* qemu received signal/crashed *)
                      debug "domid=%d qemu-pid=%d: detected signal=%d" domid
                        (getpid qemu_pid) x ;
                      Printf.sprintf "signal:%d" x
                  | e ->
                      debug
                        "domid=%d qemu-pid=%d: detected unknown exception %s"
                        domid (getpid qemu_pid) (Printexc.to_string e) ;
                      Printf.sprintf "unknown"
                )
              in
              if not (Qemu.SignalMask.has Qemu.signal_mask domid) then
                match Qemu.pid ~xs domid with
                | None ->
                    (* after expected qemu stop or domain xs tree destroyed:
                       this event arrived too late, nothing to do *)
                    debug
                      "domid=%d qemu-pid=%d: already removed from xenstore \
                       during domain destroy"
                      domid (getpid qemu_pid)
                | Some _ ->
                    (* before expected qemu stop: qemu-pid is available in
                       domain xs tree: signal action to take *)
                    xs.Xs.write (Qemu.pid_path_signal domid) crash_reason
            )
        )

  let start (task : Xenops_task.task_handle) ~xc ~xs ~dm ?timeout info domid =
    __start task ~xc ~xs ~dm ?timeout Start info domid

  let restore (task : Xenops_task.task_handle) ~xc ~xs ~dm ?timeout info domid =
    __start task ~xc ~xs ~dm ?timeout Restore info domid

  let restore_vgpu (task : Xenops_task.task_handle) ~xc ~xs domid vgpus vcpus
      profile =
    debug "Called Dm.restore_vgpu" ;
    start_vgpu ~xc ~xs task ~restore:true domid vgpus vcpus profile

  let suspend_varstored (_ : Xenops_task.task_handle) ~xs domid ~vm_uuid =
    debug "Called Dm.suspend_varstored (domid=%d)" domid ;
    Varstored.stop ~xs domid ;
    Xenops_sandbox.Varstore_guard.read ~domid efivars_save_path ~vm_uuid

  let restore_varstored (_ : Xenops_task.task_handle) ~xs ~efivars domid =
    debug "Called Dm.restore_varstored (domid=%d)" domid ;
    let path =
<<<<<<< HEAD
      Xenops_sandbox.Varstore_guard.create ~domid
        ~vm_uuid:(Uuidm.to_string (Xenops_helpers.uuid_of_domid ~xs domid))
=======
      Xenops_sandbox.Varstore_guard.prepare ~domid
        ~vm_uuid:(Uuid.to_string (Xenops_helpers.uuid_of_domid ~xs domid))
>>>>>>> 98239da0
        efivars_resume_path
    in
    debug "Writing EFI variables to %s (domid=%d)" path domid ;
    Unixext.write_string_to_file path efivars ;
    debug "Wrote EFI variables to %s (domid=%d)" path domid
end

(* Dm *)

(* functions depending on modules Vif, Vbd, Pci, Vfs, Vfb, Vkbd, Dm *)

let hard_shutdown (task : Xenops_task.task_handle) ~xs (x : device) =
  match x.backend.kind with
  | Vif ->
      Vif.hard_shutdown task ~xs x
  | NetSriovVf ->
      NetSriovVf.hard_shutdown ~xs x
  | Vbd _ | Tap ->
      Vbd.hard_shutdown task ~xs x
  | Pci ->
      PCI.hard_shutdown task ~xs x
  | Vfs ->
      Vfs.hard_shutdown task ~xs x
  | Vfb ->
      Vfb.hard_shutdown task ~xs x
  | Vkbd ->
      Vkbd.hard_shutdown task ~xs x

let clean_shutdown (task : Xenops_task.task_handle) ~xs (x : device) =
  match x.backend.kind with
  | Vif ->
      Vif.clean_shutdown task ~xs x
  | NetSriovVf ->
      raise (Xenopsd_error (Unimplemented "network sr-iov"))
  | Vbd _ | Tap ->
      Vbd.clean_shutdown task ~xs x
  | Pci ->
      PCI.clean_shutdown task ~xs x
  | Vfs ->
      Vfs.clean_shutdown task ~xs x
  | Vfb ->
      Vfb.clean_shutdown task ~xs x
  | Vkbd ->
      Vkbd.clean_shutdown task ~xs x

let get_vnc_port ~xs ~dm domid =
  (* Check whether a qemu exists for this domain *)
  let qemu_exists = Qemu.is_running ~xs domid in
  if qemu_exists then
    Dm.get_vnc_port ~xs ~dm domid
  else
    PV_Vnc.get_vnc_port ~xs domid

let get_tc_port ~xs domid =
  (* Check whether a qemu exists for this domain *)
  let qemu_exists = Qemu.is_running ~xs domid in
  if qemu_exists then
    Dm.get_tc_port ~xs domid
  else
    PV_Vnc.get_tc_port ~xs domid<|MERGE_RESOLUTION|>--- conflicted
+++ resolved
@@ -2737,7 +2737,7 @@
   (* Called by every domain destroy, even non-HVM *)
   let stop ~xs ~qemu_domid domid =
     let qemu_pid_path = Qemu.pid_path domid in
-    let vm_uuid = Xenops_helpers.uuid_of_domid ~xs domid |> Uuidm.to_string in
+    let vm_uuid = Xenops_helpers.uuid_of_domid ~xs domid |> Uuid.to_string in
     let dbg = Printf.sprintf "stop domid %d" domid in
     let stop_qemu () =
       match Qemu.pid ~xs domid with
@@ -2776,10 +2776,6 @@
     in
     let stop_vgpu () = Vgpu.stop ~xs domid in
     let stop_varstored () =
-<<<<<<< HEAD
-=======
-      let vm_uuid = Xenops_helpers.uuid_of_domid ~xs domid |> Uuid.to_string in
->>>>>>> 98239da0
       debug "About to stop varstored for domain %d (%s)" domid vm_uuid ;
       Varstored.stop ~xs domid ;
       Xenops_sandbox.Varstore_guard.stop dbg ~domid ~vm_uuid
@@ -4144,7 +4140,7 @@
     debug "Preparing to start swtpm-wrapper to provide a vTPM (domid=%d)" domid ;
     let exec_path = "/usr/lib64/xen/bin/swtpm-wrapper" in
     let name = "swtpm" in
-    let vm_uuid = Xenops_helpers.uuid_of_domid ~xs domid |> Uuidm.to_string in
+    let vm_uuid = Xenops_helpers.uuid_of_domid ~xs domid |> Uuid.to_string in
 
     let chroot, _socket_path =
       Xenops_sandbox.Swtpm_guard.start (Xenops_task.get_dbg task) ~vm_uuid
@@ -4442,13 +4438,8 @@
   let restore_varstored (_ : Xenops_task.task_handle) ~xs ~efivars domid =
     debug "Called Dm.restore_varstored (domid=%d)" domid ;
     let path =
-<<<<<<< HEAD
       Xenops_sandbox.Varstore_guard.create ~domid
-        ~vm_uuid:(Uuidm.to_string (Xenops_helpers.uuid_of_domid ~xs domid))
-=======
-      Xenops_sandbox.Varstore_guard.prepare ~domid
         ~vm_uuid:(Uuid.to_string (Xenops_helpers.uuid_of_domid ~xs domid))
->>>>>>> 98239da0
         efivars_resume_path
     in
     debug "Writing EFI variables to %s (domid=%d)" path domid ;
