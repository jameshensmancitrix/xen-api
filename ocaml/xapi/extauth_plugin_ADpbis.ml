--- conflicted
+++ resolved
@@ -27,20 +27,8 @@
 module Lwsmd = struct
   let is_ad_enabled ~__context =
     ( Helpers.get_localhost ~__context |> fun self ->
-<<<<<<< HEAD
       Db.Host.get_external_auth_type ~__context ~self )
     |> fun x -> x = Xapi_globs.auth_type_AD
-=======
-      Db.Host.get_external_auth_type ~__context ~self
-    )
-    |> fun x -> x = Xapi_globs.auth_type_AD_Likewise
-
-  let is_active () = Fe_systemctl.is_active lwsmd_service
-
-  type t = Start | Stop
-
-  let to_string = function Start -> "start" | Stop -> "stop"
->>>>>>> b6f336fc
 
   let enable_nsswitch () =
     try
@@ -54,32 +42,8 @@
         !Xapi_globs.domain_join_cli_cmd
         (ExnHelper.string_of_exn e)
 
-<<<<<<< HEAD
   let stop ~timeout ~wait_until_success =
     Xapi_systemctl.stop ~timeout ~wait_until_success lwsmd_service
-=======
-  let operate ~wait_until_success op =
-    let op_str = op |> to_string in
-    try
-      ignore
-        (Forkhelpers.execute_command_get_output !Xapi_globs.systemctl
-           [op_str; lwsmd_service]
-        ) ;
-      let timeout = 5. in
-      if wait_until_success then
-        let success_cond =
-          match op with Start -> is_active | Stop -> Fun.negate is_active
-        in
-        try
-          Helpers.retry_until_timeout ~timeout
-            (Printf.sprintf "trying to %s %s" op_str lwsmd_service)
-            success_cond
-        with _ ->
-          debug "Fail to %s %s timeout %f" op_str lwsmd_service timeout
-    with e ->
-      error "Fail to %s %s with error %s" op_str lwsmd_service
-        (ExnHelper.string_of_exn e)
->>>>>>> b6f336fc
 
   let start ~timeout ~wait_until_success =
     Xapi_systemctl.start ~timeout ~wait_until_success lwsmd_service
