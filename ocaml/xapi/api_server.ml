--- conflicted
+++ resolved
@@ -86,15 +86,6 @@
   let not_implemented x =
     raise (Api_errors.Server_error (Api_errors.not_implemented, [x]))
 
-<<<<<<< HEAD
-=======
-  module VTPM = struct
-    let create ~__context ~vM:_ ~backend:_ = not_implemented "VTPM.create"
-
-    let destroy ~__context ~self:_ = not_implemented "VTPM.destroy"
-  end
-
->>>>>>> 98239da0
   module Console = struct
     let create ~__context ~other_config:_ = not_implemented "Console.create"
 
