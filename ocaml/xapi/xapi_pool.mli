(*
 * Copyright (C) 2006-2009 Citrix Systems Inc.
 *
 * This program is free software; you can redistribute it and/or modify
 * it under the terms of the GNU Lesser General Public License as published
 * by the Free Software Foundation; version 2.1 only. with the special
 * exception on linking described in file LICENSE.
 *
 * This program is distributed in the hope that it will be useful,
 * but WITHOUT ANY WARRANTY; without even the implied warranty of
 * MERCHANTABILITY or FITNESS FOR A PARTICULAR PURPOSE.  See the
 * GNU Lesser General Public License for more details.
 *)
(** Module that defines API functions for Pool objects
 * @group XenAPI functions
*)

(** {2 (Fill in Title!)} *)

val rpc : string -> Rpc.call -> Rpc.response

val get_master :
  rpc:(Rpc.call -> Rpc.response) -> session_id:API.ref_session -> API.ref_host

val pre_join_checks :
     __context:Context.t
  -> rpc:(Rpc.call -> Rpc.response)
  -> session_id:API.ref_session
  -> force:bool
  -> unit

val create_or_get_host_on_master :
     Context.t
  -> (Rpc.call -> Rpc.response)
  -> API.ref_session
  -> [`host] Ref.t * API.host_t
  -> API.ref_host

val create_or_get_sr_on_master :
     Context.t
  -> (Rpc.call -> Rpc.response)
  -> API.ref_session
  -> [`SR] Ref.t * API.sR_t
  -> API.ref_SR

val create_or_get_pbd_on_master :
     Context.t
  -> (Rpc.call -> Rpc.response)
  -> API.ref_session
  -> 'a * API.pBD_t
  -> API.ref_PBD

val create_or_get_vdi_on_master :
     Context.t
  -> (Rpc.call -> Rpc.response)
  -> API.ref_session
  -> [`VDI] Ref.t * API.vDI_t
  -> API.ref_VDI

val create_or_get_network_on_master :
     Context.t
  -> (Rpc.call -> Rpc.response)
  -> API.ref_session
  -> 'b * API.network_t
  -> API.ref_network

val create_or_get_pif_on_master :
     Context.t
  -> (Rpc.call -> Rpc.response)
  -> API.ref_session
  -> 'a * API.pIF_t
  -> API.ref_PIF

val protect_exn : ('a -> 'b) -> 'a -> 'b option

val update_non_vm_metadata :
     __context:Context.t
  -> rpc:(Rpc.call -> Rpc.response)
  -> session_id:API.ref_session
  -> unit

val join_common :
     __context:Context.t
  -> master_address:string
  -> master_username:string
  -> master_password:string
  -> force:bool
  -> unit

val join :
     __context:Context.t
  -> master_address:string
  -> master_username:string
  -> master_password:string
  -> unit

val join_force :
     __context:Context.t
  -> master_address:string
  -> master_username:string
  -> master_password:string
  -> unit

val emergency_transition_to_master : __context:'a -> unit

val emergency_reset_master : __context:'a -> master_address:string -> unit

val recover_slaves : __context:Context.t -> API.ref_host list

exception Cannot_eject_master

val no_exn : (unit -> unit) -> unit

val unplug_pbds : __context:Context.t -> [`host] Ref.t -> unit

val eject : __context:Context.t -> host:API.ref_host -> unit

val sync_m : Mutex.t

val sync_database : __context:Context.t -> unit

val designate_new_master : __context:Context.t -> host:API.ref_host -> unit

val management_reconfigure :
  __context:Context.t -> network:API.ref_network -> unit

val initial_auth : __context:'a -> SecretString.t

val is_slave : __context:Context.t -> host:'b -> bool

val hello :
     __context:Context.t
  -> host_uuid:string
  -> host_address:string
  -> [> `cannot_talk_back | `ok | `unknown_host]

val create_VLAN :
     __context:Context.t
  -> device:string
  -> network:API.ref_network
  -> vLAN:int64
  -> API.ref_PIF list

val create_VLAN_from_PIF :
     __context:Context.t
  -> pif:[`PIF] Ref.t
  -> network:API.ref_network
  -> vLAN:int64
  -> [`PIF] Ref.t list

val slave_network_report :
     __context:'a
  -> phydevs:'b
  -> dev_to_mac:'c
  -> dev_to_mtu:'d
  -> slave_host:'e
  -> 'f list

(** {2 High availability (HA)} *)

val enable_disable_m : Mutex.t

val enable_ha :
     __context:Context.t
  -> heartbeat_srs:API.ref_SR list
  -> configuration:(string * string) list
  -> unit

val disable_ha : __context:Context.t -> unit

val ha_prevent_restarts_for : __context:Context.t -> seconds:int64 -> unit

val ha_failover_plan_exists : __context:Context.t -> n:int64 -> bool

val ha_compute_max_host_failures_to_tolerate : __context:Context.t -> int64

val ha_compute_hypothetical_max_host_failures_to_tolerate :
  __context:Context.t -> configuration:(API.ref_VM * string) list -> int64

val ha_compute_vm_failover_plan :
     __context:Context.t
  -> failed_hosts:API.ref_host list
  -> failed_vms:API.ref_VM list
  -> (API.ref_VM * (string * string) list) list

val create_new_blob :
     __context:Context.t
  -> pool:[`pool] Ref.t
  -> name:string
  -> mime_type:string
  -> public:bool
  -> [`blob] Ref.t

val set_ha_host_failures_to_tolerate :
  __context:Context.t -> self:[`pool] Ref.t -> value:int64 -> unit

val ha_schedule_plan_recomputation : __context:'a -> unit

(** {2 (Fill in Title!)} *)

val call_fn_on_host :
     __context:Context.t
  -> (   rpc:(Rpc.call -> Rpc.response)
      -> session_id:API.ref_session
      -> host:'a Ref.t
      -> 'b)
  -> 'a Ref.t
  -> 'b

val enable_binary_storage : __context:Context.t -> unit

val disable_binary_storage : __context:Context.t -> unit

(** {2 Workload balancing} *)

val initialize_wlb :
     __context:Context.t
  -> wlb_url:string
  -> wlb_username:string
  -> wlb_password:string
  -> xenserver_username:string
  -> xenserver_password:string
  -> unit

val deconfigure_wlb : __context:Context.t -> unit

val send_wlb_configuration :
  __context:Context.t -> config:(string * string) list -> unit

val retrieve_wlb_configuration : __context:Context.t -> (string * string) list

val retrieve_wlb_recommendations :
  __context:Context.t -> ([`VM] Ref.t * string list) list

(** {2 (Fill in Title!)} *)

val send_test_post :
  __context:Context.t -> host:string -> port:int64 -> body:string -> string

val certificate_install :
  __context:Context.t -> name:string -> cert:string -> unit

val install_ca_certificate :
  __context:Context.t -> name:string -> cert:string -> unit

val certificate_uninstall : __context:Context.t -> name:string -> unit

val uninstall_ca_certificate : __context:Context.t -> name:string -> unit

val certificate_list : __context:'a -> string list

val crl_install : __context:Context.t -> name:string -> cert:string -> unit

val crl_uninstall : __context:Context.t -> name:string -> unit

val crl_list : __context:'a -> string list

val certificate_sync : __context:Context.t -> unit

val enable_external_auth :
     __context:Context.t
  -> pool:'a
  -> config:API.string_to_string_map
  -> service_name:string
  -> auth_type:string
  -> unit

val disable_external_auth :
  __context:Context.t -> pool:'a -> config:API.string_to_string_map -> unit

val detect_nonhomogeneous_external_auth_in_pool : __context:Context.t -> unit

val run_detect_nonhomogeneous_external_auth_in_pool : unit -> unit

val asynchronously_run_detect_nonhomogeneous_external_auth_in_pool :
  At_least_once_more.manager

val detect_nonhomogeneous_external_auth : __context:'a -> pool:'b -> unit

(** {2 Redo log} *)

val enable_redo_log : __context:Context.t -> sr:[`SR] Ref.t -> unit
(** Enable redo log, independently from HA *)

val disable_redo_log : __context:Context.t -> unit
(** Disable HA-independent redo log *)

val set_vswitch_controller : __context:Context.t -> address:string -> unit
(** VSwitch Controller *)

val audit_log_append : __context:Context.t -> line:string -> unit

val test_archive_target :
     __context:Context.t
  -> self:API.ref_pool
  -> config:API.string_to_string_map
  -> string

val enable_local_storage_caching :
  __context:Context.t -> self:API.ref_pool -> unit

val disable_local_storage_caching :
  __context:Context.t -> self:API.ref_pool -> unit

val get_license_state :
  __context:Context.t -> self:API.ref_pool -> (string * string) list

val apply_edition :
  __context:Context.t -> self:API.ref_pool -> edition:string -> unit

val assert_mac_seeds_available :
  __context:Context.t -> self:API.ref_pool -> seeds:string list -> unit

val disable_ssl_legacy : __context:Context.t -> self:API.ref_pool -> unit

val set_igmp_snooping_enabled :
  __context:Context.t -> self:API.ref_pool -> value:bool -> unit
(** Set on/off for IGMP Snooping *)

val has_extension :
  __context:Context.t -> self:API.ref_pool -> name:string -> bool

val add_to_guest_agent_config :
  __context:Context.t -> self:API.ref_pool -> key:string -> value:string -> unit

val remove_from_guest_agent_config :
  __context:Context.t -> self:API.ref_pool -> key:string -> unit

val rotate_secret : __context:Context.t -> unit

<<<<<<< HEAD
val set_repository :
     __context:Context.t
  -> self:API.ref_pool
  -> value:[`Repository] API.Ref.t
  -> unit

val sync_updates :
    __context:Context.t
  -> self:API.ref_pool
  -> force:bool
  -> string

val get_updates_handler :
     Http.Request.t
  -> Unix.file_descr
  -> 'a
  -> unit
=======
val alert_failed_login_attempts : unit -> unit

val enable_tls_verification : __context:Context.t -> unit
>>>>>>> 88bac677
<|MERGE_RESOLUTION|>--- conflicted
+++ resolved
@@ -328,7 +328,10 @@
 
 val rotate_secret : __context:Context.t -> unit
 
-<<<<<<< HEAD
+val alert_failed_login_attempts : unit -> unit
+
+val enable_tls_verification : __context:Context.t -> unit
+
 val set_repository :
      __context:Context.t
   -> self:API.ref_pool
@@ -345,9 +348,4 @@
      Http.Request.t
   -> Unix.file_descr
   -> 'a
-  -> unit
-=======
-val alert_failed_login_attempts : unit -> unit
-
-val enable_tls_verification : __context:Context.t -> unit
->>>>>>> 88bac677
+  -> unit