(*
 * Copyright (C) 2006-2009 Citrix Systems Inc.
 *
 * This program is free software; you can redistribute it and/or modify
 * it under the terms of the GNU Lesser General Public License as published
 * by the Free Software Foundation; version 2.1 only. with the special
 * exception on linking described in file LICENSE.
 *
 * This program is distributed in the hope that it will be useful,
 * but WITHOUT ANY WARRANTY; without even the implied warranty of
 * MERCHANTABILITY or FITNESS FOR A PARTICULAR PURPOSE.  See the
 * GNU Lesser General Public License for more details.
 *)
module D=Debug.Make(struct let name="xapi" end)
open D

open Stdext
open Xstringext
open Listext
open Threadext
open Fun
open Db_filter_types

open Network
open Network_interface

(* Protect a bunch of local operations with a mutex *)
let local_m = Mutex.create ()
let with_local_lock f = Mutex.execute local_m f

let is_dom0_interface pif_r =
  pif_r.API.pIF_ip_configuration_mode <> `None
  || pif_r.API.pIF_ipv6_configuration_mode <> `None
  || pif_r.API.pIF_physical = true
  || pif_r.API.pIF_bond_master_of <> []


let determine_mtu pif_rc net_rc =
  let mtu = Int64.to_int net_rc.API.network_MTU in
  if List.mem_assoc "mtu" pif_rc.API.pIF_other_config then
    let value = List.assoc "mtu" pif_rc.API.pIF_other_config in
    try
      int_of_string value
    with _ ->
      debug "Invalid value for mtu = %s" value;
      mtu
  else
    mtu

let determine_ethtool_settings properties oc =
  let proc key =
    if List.mem_assoc ("ethtool-" ^ key) oc then
      let value = List.assoc ("ethtool-" ^ key) oc in
      if value = "true" || value = "on" then
        [key, "on"]
      else if value = "false" || value = "off" then
        [key, "off"]
      else begin
        debug "Invalid value for ethtool-%s = %s. Must be on|true|off|false." key value;
        []
      end
    else if List.mem_assoc key properties then
      [key, List.assoc key properties]
    else
      []
  in
  let speed =
    if List.mem_assoc "ethtool-speed" oc then
      let value = List.assoc "ethtool-speed" oc in
      if value = "10" || value = "100" || value = "1000" then
        ["speed", value]
      else begin
        debug "Invalid value for ethtool-speed = %s. Must be 10|100|1000." value;
        []
      end
    else
      []
  in
  let duplex =
    if List.mem_assoc "ethtool-duplex" oc then
      let value = List.assoc "ethtool-duplex" oc in
      if value = "half" || value = "full" then
        ["duplex", value]
      else begin
        debug "Invalid value for ethtool-duplex = %s. Must be half|full." value;
        []
      end
    else
      []
  in
  let autoneg = proc "autoneg" in
  let settings = speed @ duplex @ autoneg in
  let offload = List.flatten (List.map proc ["rx"; "tx"; "sg"; "tso"; "ufo"; "gso"; "gro"; "lro"]) in
  settings, offload

let determine_other_config ~__context pif_rc net_rc =
  let pif_oc = pif_rc.API.pIF_other_config in
  let net_oc = net_rc.API.network_other_config in
  let pool_oc = Db.Pool.get_other_config ~__context ~self:(Helpers.get_pool ~__context) in
  let additional = ["network-uuids", net_rc.API.network_uuid] in
  (pool_oc |> (List.update_assoc net_oc) |> (List.update_assoc pif_oc)) @ additional

let create_bond ~__context bond mtu persistent =
  (* Get all information we need from the DB before doing anything that may drop our
     	 * management connection *)
  let master = Db.Bond.get_master ~__context ~self:bond in
  let master_rc = Db.PIF.get_record ~__context ~self:master in
  let slaves = Db.Bond.get_slaves ~__context ~self:bond in
  let slave_devices_bridges_and_config = List.map (fun pif ->
      let device = Db.PIF.get_device ~__context ~self:pif in
      let bridge =
        let network = Db.PIF.get_network ~__context ~self:pif in
        Db.Network.get_bridge ~__context ~self:network
      in
      let other_config = Db.PIF.get_other_config ~__context ~self:pif in
      let (ethtool_settings, ethtool_offload) = determine_ethtool_settings master_rc.API.pIF_properties other_config in
      let config = {default_interface with mtu; ethtool_settings; ethtool_offload;
                                           persistent_i=persistent} in
      device, bridge, config
    ) slaves in
  let master_net_rc = Db.Network.get_record ~__context ~self:master_rc.API.pIF_network in
  let props = Db.Bond.get_properties ~__context ~self:bond in
  let mode = Db.Bond.get_mode ~__context ~self:bond in
  let other_config = determine_other_config ~__context master_rc master_net_rc in

  (* clean up and configure bond slaves *)
  let cleanup = List.map (fun (_, bridge, _) -> bridge, true) slave_devices_bridges_and_config in
  let interface_config =
    List.map (fun (device, _, config) -> device, config) slave_devices_bridges_and_config in

  let port = master_rc.API.pIF_device in
  let mac = master_rc.API.pIF_MAC in

  (* set bond properties *)
  let props =
    let rec get_prop p =
      if List.mem_assoc p props
      then List.assoc p props
      else ""
    and get_prop_assoc_if_mode m p = if mode = m
      then if List.mem_assoc p props
        then [ p, List.assoc p props ]
        else []
      else []
    in

    if List.length slaves > 1 then
      let hashing_algorithm = get_prop "hashing_algorithm"
      and rebalance_interval = if mode = `lacp
        then []
        else ["rebalance-interval", "1800000"]
      and lacp_timeout = get_prop_assoc_if_mode `lacp "lacp-time"
      and lacp_aggregation_key = get_prop_assoc_if_mode `lacp "lacp-aggregation-key"
      and lacp_fallback_ab = get_prop_assoc_if_mode `lacp "lacp-fallback-ab"
      in
      let props = [
        "mode", Record_util.bond_mode_to_string mode;
        "miimon", "100";
        "downdelay", "200";
        "updelay", "31000";
        "use_carrier", "1";
        "hashing-algorithm", hashing_algorithm;
      ] @ rebalance_interval
        @ lacp_timeout
        @ lacp_aggregation_key
        @ lacp_fallback_ab in
      let overrides = List.filter_map (fun (k, v) ->
          if String.startswith "bond-" k then
            Some ((String.sub_to_end k 5), v)
          else
            None
        ) master_rc.API.pIF_other_config in
      (* add defaults for properties that are not overridden *)
      (List.filter (fun (k, _) -> not (List.mem_assoc k overrides)) props) @ overrides
    else
      (* Sometimes a "Bond" is not actually a bond... *)
      []
  in

  let ports = [port, {interfaces=(List.map (fun (device, _, _) -> device) slave_devices_bridges_and_config);
                      bond_properties=props; bond_mac=Some mac; kind=Basic_port}] in
  let igmp_snooping = Some (Db.Pool.get_igmp_snooping_enabled ~__context ~self:(Helpers.get_pool ~__context)) in
  cleanup,
  [master_net_rc.API.network_bridge, {default_bridge with ports; bridge_mac=(Some mac); other_config;
                                                          igmp_snooping; persistent_b=persistent}],
  interface_config

let destroy_bond ~__context ~force bond =
  let master = Db.Bond.get_master ~__context ~self:bond in
  let network = Db.PIF.get_network ~__context ~self:master in
  [Db.Network.get_bridge ~__context ~self:network, force]

let create_vlan ~__context vlan persistent =
  let master = Db.VLAN.get_untagged_PIF ~__context ~self:vlan in
  let master_rc = Db.PIF.get_record ~__context ~self:master in
  let master_network_rc = Db.Network.get_record ~__context ~self:master_rc.API.pIF_network in

  let slave = Db.VLAN.get_tagged_PIF ~__context ~self:vlan in
  let slave_rc = Db.PIF.get_record ~__context ~self:slave in
  let slave_network_rc = Db.Network.get_record ~__context ~self:slave_rc.API.pIF_network in

  let tag = Int64.to_int (Db.VLAN.get_tag ~__context ~self:vlan) in
  let mac = slave_rc.API.pIF_MAC in
  let other_config = determine_other_config ~__context master_rc master_network_rc in
  let other_config = List.replace_assoc "network-uuids"
      (master_network_rc.API.network_uuid ^ ";" ^ slave_network_rc.API.network_uuid) other_config in

  [master_network_rc.API.network_bridge,
   {default_bridge with vlan=(Some (slave_network_rc.API.network_bridge, tag)); other_config;
                        bridge_mac=(Some mac); persistent_b=persistent}]

let destroy_vlan ~__context vlan =
  let master = Db.VLAN.get_untagged_PIF ~__context ~self:vlan in
  let bridge =
    let network = Db.PIF.get_network ~__context ~self:master in
    Db.Network.get_bridge ~__context ~self:network
  in
  [bridge, false]

let linux_pif_config pif_type pif_rc properties mtu persistent =
  (* If we are using linux bridge rather than OVS, then we need to
     	 * configure the "pif" that represents the vlan or bond.
     	 * In OVS there is no such device, so the config entry will be ignored
     	 * by Interface.make_config in xcp-networkd/networkd/network_server.ml *)
  let (ethtool_settings, ethtool_offload) =
    determine_ethtool_settings properties pif_rc.API.pIF_other_config in
  pif_rc.API.pIF_device ^ (match pif_type with
      | `bond_pif -> ""
      | `vlan_pif -> ("." ^ Int64.to_string pif_rc.API.pIF_VLAN)
    ),
  {default_interface with mtu; ethtool_settings; ethtool_offload; persistent_i=persistent;}

let rec create_bridges ~__context pif_rc net_rc =
  let mtu = determine_mtu pif_rc net_rc in
  let other_config = determine_other_config ~__context pif_rc net_rc in
  let persistent = is_dom0_interface pif_rc in
  let igmp_snooping = Some (Db.Pool.get_igmp_snooping_enabled ~__context ~self:(Helpers.get_pool ~__context)) in
  let open Xapi_pif_helpers in
  match get_pif_type pif_rc with
  | Tunnel_access _ ->
    [],
    [net_rc.API.network_bridge, {default_bridge with bridge_mac=(Some pif_rc.API.pIF_MAC);
                                                     igmp_snooping; other_config; persistent_b=persistent}],
    []
  | VLAN_untagged vlan ->
    let original_pif_rc = pif_rc in
    let slave = Db.VLAN.get_tagged_PIF ~__context ~self:vlan in
    let pif_rc = Db.PIF.get_record ~__context ~self:slave in
    let net_rc = Db.Network.get_record ~__context ~self:pif_rc.API.pIF_network in
    let cleanup, bridge_config, interface_config = create_bridges ~__context pif_rc net_rc in
    let interface_config = (* Add configuration for the vlan device itself *)
      linux_pif_config `vlan_pif original_pif_rc pif_rc.API.pIF_properties mtu persistent
      :: interface_config
    in
    cleanup,
    create_vlan ~__context vlan persistent @ bridge_config,
    interface_config
  | Bond_master bond ->
    let cleanup, bridge_config, interface_config = create_bond ~__context bond mtu persistent in
    let interface_config = (*  Add configuration for the bond pif itself *)
      linux_pif_config `bond_pif pif_rc pif_rc.API.pIF_properties mtu persistent
      :: interface_config
    in
    cleanup, bridge_config, interface_config
  | Physical _ ->
    let cleanup =
      if pif_rc.API.pIF_bond_slave_of <> Ref.null then
        destroy_bond ~__context ~force:true pif_rc.API.pIF_bond_slave_of
      else
        []
    in
    let (ethtool_settings, ethtool_offload) =
      determine_ethtool_settings pif_rc.API.pIF_properties pif_rc.API.pIF_other_config in
    let ports = [pif_rc.API.pIF_device, {default_port with interfaces=[pif_rc.API.pIF_device]}] in
    cleanup,
    [net_rc.API.network_bridge, {default_bridge with ports; bridge_mac=(Some pif_rc.API.pIF_MAC);
                                                     igmp_snooping; other_config; persistent_b=persistent}],
    [pif_rc.API.pIF_device, {default_interface with mtu; ethtool_settings; ethtool_offload; persistent_i=persistent}]
  | Network_sriov_logical _ ->
    raise Api_errors.(Server_error (internal_error, ["Should not create bridge for SRIOV logical PIF"]))

let rec destroy_bridges ~__context ~force pif_rc bridge =
  let open Xapi_pif_helpers in
  match get_pif_type pif_rc with
  | Tunnel_access _ ->
    [bridge, false]
  | VLAN_untagged vlan ->
    let cleanup = destroy_vlan ~__context vlan in
    let slave = Db.VLAN.get_tagged_PIF ~__context ~self:vlan in
    let rc = Db.PIF.get_record ~__context ~self:slave in
    if not rc.API.pIF_currently_attached then
      let bridge = Db.Network.get_bridge ~__context ~self:rc.API.pIF_network in
      (destroy_bridges ~__context ~force rc bridge) @ cleanup
    else
      cleanup
  | Bond_master bond ->
    destroy_bond ~__context ~force bond
  | Physical _ ->
    [bridge, false]
  | Network_sriov_logical _ ->
    raise Api_errors.(Server_error (internal_error, ["Should not destroy bridge for SRIOV logical PIF"]))

let determine_static_routes net_rc =
  if List.mem_assoc "static-routes" net_rc.API.network_other_config then
    try
      let routes = String.split ',' (List.assoc "static-routes" net_rc.API.network_other_config) in
      List.map (fun route -> Scanf.sscanf route "%[^/]/%d/%[^/]" (fun a b c -> {subnet=Unix.inet_addr_of_string a; netmask=b; gateway=Unix.inet_addr_of_string c})) routes
    with _ -> []
  else
    []

let bring_pif_up ~__context ?(management_interface=false) (pif: API.ref_PIF) =
  with_local_lock (fun () ->
      let rc = Db.PIF.get_record ~__context ~self:pif in
<<<<<<< HEAD
      let open Xapi_pif_helpers in
      match get_pif_topo ~__context ~pif_rec:rc with
      | Network_sriov_logical _ :: _ ->
        Xapi_network_sriov_helpers.sriov_bring_up ~__context ~self:pif
      | VLAN_untagged _ :: Network_sriov_logical sriov :: _ ->
        let sriov_logical_pif = Db.Network_sriov.get_logical_PIF ~__context ~self:sriov in
        let currently_attached = Db.PIF.get_currently_attached ~__context ~self:sriov_logical_pif in
        Db.PIF.set_currently_attached ~__context ~self:pif ~value:currently_attached
      | _ ->
        let dbg = Context.string_of_task __context in
        let net_rc = Db.Network.get_record ~__context ~self:rc.API.pIF_network in
        let bridge = net_rc.API.network_bridge in

        (* Call networkd even if currently_attached is false, just to update its state *)
        debug "Making sure that PIF %s is up" rc.API.pIF_uuid;

        let old_ip = try Net.Interface.get_ipv4_addr dbg ~name:bridge with _ -> [] in

        (* If the PIF is a bond master, the bond slaves will now go down *)
        (* Interface-reconfigure in bridge mode requires us to set currently_attached to false here *)
        begin match rc.API.pIF_bond_master_of with
          | [] -> ()
          | bond :: _ ->
            let slaves = Db.Bond.get_slaves ~__context ~self:bond in
            List.iter (fun self -> Db.PIF.set_currently_attached ~__context ~self ~value:false) slaves
        end;

        Network.transform_networkd_exn pif (fun () ->
            let persistent = is_dom0_interface rc in
            let gateway_if, dns_if = Helpers.determine_gateway_and_dns_ifs ~__context
                ?management_interface:(if management_interface then Some pif else None) () in
            Opt.iter (fun (_, name) -> Net.set_gateway_interface dbg ~name) gateway_if;
            Opt.iter (fun (_, name) -> Net.set_dns_interface dbg ~name) dns_if;

            (* Setup network infrastructure *)
            let cleanup, bridge_config, interface_config = create_bridges ~__context rc net_rc in
            List.iter (fun (name, force) -> Net.Bridge.destroy dbg ~name ~force ()) cleanup;
            Net.Bridge.make_config dbg ~config:bridge_config ();
            Net.Interface.make_config dbg ~config:interface_config ();

            (* Configure IPv4 parameters and DNS *)
            let ipv4_conf, ipv4_gateway, dns =
              match rc.API.pIF_ip_configuration_mode with
              | `None -> None4, None, ([], [])
              | `DHCP -> DHCP4, None, ([], [])
              | `Static ->
                let conf = (Static4 [
                    Unix.inet_addr_of_string rc.API.pIF_IP,
                    netmask_to_prefixlen rc.API.pIF_netmask]) in
                let gateway =
                  if rc.API.pIF_gateway <> "" then
                    Some (Unix.inet_addr_of_string rc.API.pIF_gateway)
                  else
                    None in
                let dns =
                  if rc.API.pIF_DNS <> "" then begin
                    let nameservers = List.map Unix.inet_addr_of_string (String.split ',' rc.API.pIF_DNS) in
                    let domains =
                      if List.mem_assoc "domain" rc.API.pIF_other_config then
                        let domains = List.assoc "domain" rc.API.pIF_other_config in
                        try
                          String.split ',' domains
                        with _ ->
                          warn "Invalid DNS search domains: %s" domains;
                          []
                      else
                        []
                    in
                    nameservers, domains
                  end else
                    [], []
                in
                conf, gateway, dns
            in
            let ipv4_routes = determine_static_routes net_rc in

            (* Configure IPv6 parameters *)
            let ipv6_conf, ipv6_gateway =
              match rc.API.pIF_ipv6_configuration_mode with
              | `None -> Linklocal6, None
              | `DHCP -> DHCP6, None
              | `Autoconf -> Autoconf6, None
              | `Static ->
                let addresses = List.filter_map (fun addr_and_prefixlen ->
                    try
                      let n = String.index addr_and_prefixlen '/' in
                      let addr = Unix.inet_addr_of_string (String.sub addr_and_prefixlen 0 n) in
                      let prefixlen = int_of_string (String.sub_to_end addr_and_prefixlen (n + 1)) in
                      Some (addr, prefixlen)
                    with _ -> None
                  ) rc.API.pIF_IPv6 in
                let conf = Static6 addresses in
                let gateway =
                  if rc.API.pIF_ipv6_gateway <> "" then
                    Some (Unix.inet_addr_of_string rc.API.pIF_ipv6_gateway)
                  else
                    None in
                conf, gateway
            in

            let mtu = determine_mtu rc net_rc in
            let (ethtool_settings, ethtool_offload) =
              determine_ethtool_settings rc.API.pIF_properties net_rc.API.network_other_config in
            let interface_config = [bridge, {ipv4_conf; ipv4_gateway; ipv6_conf; ipv6_gateway;
                                             ipv4_routes; dns; ethtool_settings; ethtool_offload; mtu; persistent_i=persistent}] in
            Net.Interface.make_config dbg ~config:interface_config ()
          );

        let new_ip = try Net.Interface.get_ipv4_addr dbg ~name:bridge with _ -> [] in
        if new_ip <> old_ip then begin
          warn "An IP address of dom0 was changed";
          warn "About to kill idle client stunnels";
          (* The master_connection would otherwise try to take a broken stunnel from the cache *)
          Stunnel_cache.flush ();
          warn "About to forcibly reset the master connection";
          Master_connection.force_connection_reset ()
=======
      let net_rc = Db.Network.get_record ~__context ~self:rc.API.pIF_network in
      let bridge = net_rc.API.network_bridge in

      (* Call networkd even if currently_attached is false, just to update its state *)
      debug "Making sure that PIF %s is up" rc.API.pIF_uuid;

      let old_ip = try Net.Interface.get_ipv4_addr dbg bridge with _ -> [] in

      (* If the PIF is a bond master, the bond slaves will now go down *)
      (* Interface-reconfigure in bridge mode requires us to set currently_attached to false here *)
      begin match rc.API.pIF_bond_master_of with
        | [] -> ()
        | bond :: _ ->
          let slaves = Db.Bond.get_slaves ~__context ~self:bond in
          List.iter (fun self -> Db.PIF.set_currently_attached ~__context ~self ~value:false) slaves
      end;

      Network.transform_networkd_exn pif (fun () ->
          let persistent = is_dom0_interface rc in
          let gateway_if, dns_if = Helpers.determine_gateway_and_dns_ifs ~__context
              ?management_interface:(if management_interface then Some pif else None) () in
          Opt.iter (fun (_, name) -> Net.set_gateway_interface dbg name) gateway_if;
          Opt.iter (fun (_, name) -> Net.set_dns_interface dbg name) dns_if;

          (* Setup network infrastructure *)
          let cleanup, bridge_config, interface_config = create_bridges ~__context rc net_rc in
          List.iter (fun (name, force) -> Net.Bridge.destroy dbg force name) cleanup;
          Net.Bridge.make_config dbg false bridge_config;
          Net.Interface.make_config dbg false interface_config;

          (* Configure IPv4 parameters and DNS *)
          let ipv4_conf, ipv4_gateway, dns =
            match rc.API.pIF_ip_configuration_mode with
            | `None -> None4, None, ([], [])
            | `DHCP -> DHCP4, None, ([], [])
            | `Static ->
              let conf = (Static4 [
                  Unix.inet_addr_of_string rc.API.pIF_IP,
                  netmask_to_prefixlen rc.API.pIF_netmask]) in
              let gateway =
                if rc.API.pIF_gateway <> "" then
                  Some (Unix.inet_addr_of_string rc.API.pIF_gateway)
                else
                  None in
              let dns =
                if rc.API.pIF_DNS <> "" then begin
                  let nameservers = List.map Unix.inet_addr_of_string (String.split ',' rc.API.pIF_DNS) in
                  let domains =
                    if List.mem_assoc "domain" rc.API.pIF_other_config then
                      let domains = List.assoc "domain" rc.API.pIF_other_config in
                      try
                        String.split ',' domains
                      with _ ->
                        warn "Invalid DNS search domains: %s" domains;
                        []
                    else
                      []
                  in
                  nameservers, domains
                end else
                  [], []
              in
              conf, gateway, dns
          in
          let ipv4_routes = determine_static_routes net_rc in

          (* Configure IPv6 parameters *)
          let ipv6_conf, ipv6_gateway =
            match rc.API.pIF_ipv6_configuration_mode with
            | `None -> Linklocal6, None
            | `DHCP -> DHCP6, None
            | `Autoconf -> Autoconf6, None
            | `Static ->
              let addresses = List.filter_map (fun addr_and_prefixlen ->
                  try
                    let n = String.index addr_and_prefixlen '/' in
                    let addr = Unix.inet_addr_of_string (String.sub addr_and_prefixlen 0 n) in
                    let prefixlen = int_of_string (String.sub_to_end addr_and_prefixlen (n + 1)) in
                    Some (addr, prefixlen)
                  with _ -> None
                ) rc.API.pIF_IPv6 in
              let conf = Static6 addresses in
              let gateway =
                if rc.API.pIF_ipv6_gateway <> "" then
                  Some (Unix.inet_addr_of_string rc.API.pIF_ipv6_gateway)
                else
                  None in
              conf, gateway
          in

          let mtu = determine_mtu rc net_rc in
          let (ethtool_settings, ethtool_offload) =
            determine_ethtool_settings rc.API.pIF_properties net_rc.API.network_other_config in
          let interface_config = [bridge, {ipv4_conf; ipv4_gateway; ipv6_conf; ipv6_gateway;
                                           ipv4_routes; dns; ethtool_settings; ethtool_offload; mtu; persistent_i=persistent}] in
          Net.Interface.make_config dbg false interface_config
        );

      let new_ip = try Net.Interface.get_ipv4_addr dbg bridge with _ -> [] in
      if new_ip <> old_ip then begin
        warn "An IP address of dom0 was changed";
        warn "About to kill idle client stunnels";
        (* The master_connection would otherwise try to take a broken stunnel from the cache *)
        Stunnel_cache.flush ();
        warn "About to forcibly reset the master connection";
        Master_connection.force_connection_reset ()
      end;

      if rc.API.pIF_currently_attached = false || management_interface then begin
        if management_interface then begin
          warn "About to kill active client stunnels";
          let stunnels =
            let all = Locking_helpers.Thread_state.get_all_acquired_resources () in
            debug "There are %d allocated resources" (List.length all);
            List.filter (function Locking_helpers.Process("stunnel", _) -> true | _ -> false) all in
          debug "Of which %d are stunnels" (List.length stunnels);
          List.iter Locking_helpers.kill_resource stunnels;
>>>>>>> 85f128ac
        end;

        if rc.API.pIF_currently_attached = false || management_interface then begin
          if management_interface then begin
            warn "About to kill active client stunnels";
            let stunnels =
              let all = Locking_helpers.Thread_state.get_all_acquired_resources () in
              debug "There are %d allocated resources" (List.length all);
              List.filter (function Locking_helpers.Process("stunnel", _) -> true | _ -> false) all in
            debug "Of which %d are stunnels" (List.length stunnels);
            List.iter Locking_helpers.kill_resource stunnels;
          end;

          Db.PIF.set_currently_attached ~__context ~self:pif ~value:true;

          (* If the PIF is a bond slave, the bond master will now be down *)
          begin match rc.API.pIF_bond_slave_of with
            | bond when bond = Ref.null -> ()
            | bond ->
              let master = Db.Bond.get_master ~__context ~self:bond in
              Db.PIF.set_currently_attached ~__context ~self:master ~value:false
          end;
          Xapi_mgmt_iface.on_dom0_networking_change ~__context
        end;

        (* sync MTU *)
        begin
          try
            let mtu = Int64.of_int (Net.Interface.get_mtu dbg ~name:bridge) in
            if mtu <> rc.API.pIF_MTU then
              Db.PIF.set_MTU ~__context ~self:pif ~value:mtu
          with _ ->
            warn "could not update MTU field on PIF %s" rc.API.pIF_uuid
        end;
<<<<<<< HEAD

        (* sync igmp_snooping_enabled *)
        if rc.API.pIF_VLAN = -1L then begin
          let igmp_snooping = Db.Pool.get_igmp_snooping_enabled ~__context ~self:(Helpers.get_pool ~__context) in
          let igmp_snooping' = if igmp_snooping then `enabled else `disabled in
          if igmp_snooping' <> rc.API.pIF_igmp_snooping_status then
            Db.PIF.set_igmp_snooping_status ~__context ~self:pif ~value:igmp_snooping'
        end
    )

let bring_pif_down ~__context ?(force=false) (pif: API.ref_PIF) =
  with_local_lock (fun () ->
      let rc = Db.PIF.get_record ~__context ~self:pif in
      let open Xapi_pif_helpers in
      match get_pif_topo ~__context ~pif_rec:rc with
      | Network_sriov_logical _ :: _ ->
        Xapi_network_sriov_helpers.sriov_bring_down ~__context ~self:pif
      | VLAN_untagged _ :: Network_sriov_logical _ :: _ ->
        Db.PIF.set_currently_attached ~__context ~self:pif ~value:false
      | _ ->
        Network.transform_networkd_exn pif (fun () ->
            let dbg = Context.string_of_task __context in
            debug "Making sure that PIF %s down" rc.API.pIF_uuid;

            let bridge = Db.Network.get_bridge ~__context ~self:rc.API.pIF_network in
            let cleanup = destroy_bridges ~__context ~force rc bridge in
            List.iter (fun (name, force) -> Net.Bridge.destroy dbg ~name ~force ()) cleanup;
            Net.Interface.set_persistent dbg ~name:bridge ~value:false;
            Db.PIF.set_currently_attached ~__context ~self:pif ~value:false
          )
    )
=======
        Xapi_mgmt_iface.on_dom0_networking_change ~__context
      end;

      (* sync MTU *)
      begin
      try
        let mtu = Int64.of_int (Net.Interface.get_mtu dbg bridge) in
        if mtu <> rc.API.pIF_MTU then
          Db.PIF.set_MTU ~__context ~self:pif ~value:mtu
      with _ ->
        warn "could not update MTU field on PIF %s" rc.API.pIF_uuid
      end;
      
      (* sync igmp_snooping_enabled *)
      if rc.API.pIF_VLAN = -1L then begin
        let igmp_snooping = Db.Pool.get_igmp_snooping_enabled ~__context ~self:(Helpers.get_pool ~__context) in
        let igmp_snooping' = if igmp_snooping then `enabled else `disabled in
        if igmp_snooping' <> rc.API.pIF_igmp_snooping_status then
          Db.PIF.set_igmp_snooping_status ~__context ~self:pif ~value:igmp_snooping'
      end
   )

let bring_pif_down ~__context ?(force=false) (pif: API.ref_PIF) =
  with_local_lock (fun () ->
      Network.transform_networkd_exn pif (fun () ->
          let dbg = Context.string_of_task __context in
          let rc = Db.PIF.get_record ~__context ~self:pif in
          debug "Making sure that PIF %s down" rc.API.pIF_uuid;

          let bridge = Db.Network.get_bridge ~__context ~self:rc.API.pIF_network in
          let cleanup = destroy_bridges ~__context ~force rc bridge in
          List.iter (fun (name, force) -> Net.Bridge.destroy dbg force name) cleanup;
          Net.Interface.set_persistent dbg bridge false;

          Db.PIF.set_currently_attached ~__context ~self:pif ~value:false
        )
    )
>>>>>>> 85f128ac
<|MERGE_RESOLUTION|>--- conflicted
+++ resolved
@@ -312,7 +312,6 @@
 let bring_pif_up ~__context ?(management_interface=false) (pif: API.ref_PIF) =
   with_local_lock (fun () ->
       let rc = Db.PIF.get_record ~__context ~self:pif in
-<<<<<<< HEAD
       let open Xapi_pif_helpers in
       match get_pif_topo ~__context ~pif_rec:rc with
       | Network_sriov_logical _ :: _ ->
@@ -329,7 +328,7 @@
         (* Call networkd even if currently_attached is false, just to update its state *)
         debug "Making sure that PIF %s is up" rc.API.pIF_uuid;
 
-        let old_ip = try Net.Interface.get_ipv4_addr dbg ~name:bridge with _ -> [] in
+        let old_ip = try Net.Interface.get_ipv4_addr dbg bridge with _ -> [] in
 
         (* If the PIF is a bond master, the bond slaves will now go down *)
         (* Interface-reconfigure in bridge mode requires us to set currently_attached to false here *)
@@ -344,14 +343,14 @@
             let persistent = is_dom0_interface rc in
             let gateway_if, dns_if = Helpers.determine_gateway_and_dns_ifs ~__context
                 ?management_interface:(if management_interface then Some pif else None) () in
-            Opt.iter (fun (_, name) -> Net.set_gateway_interface dbg ~name) gateway_if;
-            Opt.iter (fun (_, name) -> Net.set_dns_interface dbg ~name) dns_if;
+            Opt.iter (fun (_, name) -> Net.set_gateway_interface dbg name) gateway_if;
+            Opt.iter (fun (_, name) -> Net.set_dns_interface dbg name) dns_if;
 
             (* Setup network infrastructure *)
             let cleanup, bridge_config, interface_config = create_bridges ~__context rc net_rc in
-            List.iter (fun (name, force) -> Net.Bridge.destroy dbg ~name ~force ()) cleanup;
-            Net.Bridge.make_config dbg ~config:bridge_config ();
-            Net.Interface.make_config dbg ~config:interface_config ();
+            List.iter (fun (name, force) -> Net.Bridge.destroy dbg force name) cleanup;
+            Net.Bridge.make_config dbg false bridge_config;
+            Net.Interface.make_config dbg false interface_config;
 
             (* Configure IPv4 parameters and DNS *)
             let ipv4_conf, ipv4_gateway, dns =
@@ -418,10 +417,10 @@
               determine_ethtool_settings rc.API.pIF_properties net_rc.API.network_other_config in
             let interface_config = [bridge, {ipv4_conf; ipv4_gateway; ipv6_conf; ipv6_gateway;
                                              ipv4_routes; dns; ethtool_settings; ethtool_offload; mtu; persistent_i=persistent}] in
-            Net.Interface.make_config dbg ~config:interface_config ()
+            Net.Interface.make_config dbg false interface_config
           );
 
-        let new_ip = try Net.Interface.get_ipv4_addr dbg ~name:bridge with _ -> [] in
+        let new_ip = try Net.Interface.get_ipv4_addr dbg bridge with _ -> [] in
         if new_ip <> old_ip then begin
           warn "An IP address of dom0 was changed";
           warn "About to kill idle client stunnels";
@@ -429,125 +428,6 @@
           Stunnel_cache.flush ();
           warn "About to forcibly reset the master connection";
           Master_connection.force_connection_reset ()
-=======
-      let net_rc = Db.Network.get_record ~__context ~self:rc.API.pIF_network in
-      let bridge = net_rc.API.network_bridge in
-
-      (* Call networkd even if currently_attached is false, just to update its state *)
-      debug "Making sure that PIF %s is up" rc.API.pIF_uuid;
-
-      let old_ip = try Net.Interface.get_ipv4_addr dbg bridge with _ -> [] in
-
-      (* If the PIF is a bond master, the bond slaves will now go down *)
-      (* Interface-reconfigure in bridge mode requires us to set currently_attached to false here *)
-      begin match rc.API.pIF_bond_master_of with
-        | [] -> ()
-        | bond :: _ ->
-          let slaves = Db.Bond.get_slaves ~__context ~self:bond in
-          List.iter (fun self -> Db.PIF.set_currently_attached ~__context ~self ~value:false) slaves
-      end;
-
-      Network.transform_networkd_exn pif (fun () ->
-          let persistent = is_dom0_interface rc in
-          let gateway_if, dns_if = Helpers.determine_gateway_and_dns_ifs ~__context
-              ?management_interface:(if management_interface then Some pif else None) () in
-          Opt.iter (fun (_, name) -> Net.set_gateway_interface dbg name) gateway_if;
-          Opt.iter (fun (_, name) -> Net.set_dns_interface dbg name) dns_if;
-
-          (* Setup network infrastructure *)
-          let cleanup, bridge_config, interface_config = create_bridges ~__context rc net_rc in
-          List.iter (fun (name, force) -> Net.Bridge.destroy dbg force name) cleanup;
-          Net.Bridge.make_config dbg false bridge_config;
-          Net.Interface.make_config dbg false interface_config;
-
-          (* Configure IPv4 parameters and DNS *)
-          let ipv4_conf, ipv4_gateway, dns =
-            match rc.API.pIF_ip_configuration_mode with
-            | `None -> None4, None, ([], [])
-            | `DHCP -> DHCP4, None, ([], [])
-            | `Static ->
-              let conf = (Static4 [
-                  Unix.inet_addr_of_string rc.API.pIF_IP,
-                  netmask_to_prefixlen rc.API.pIF_netmask]) in
-              let gateway =
-                if rc.API.pIF_gateway <> "" then
-                  Some (Unix.inet_addr_of_string rc.API.pIF_gateway)
-                else
-                  None in
-              let dns =
-                if rc.API.pIF_DNS <> "" then begin
-                  let nameservers = List.map Unix.inet_addr_of_string (String.split ',' rc.API.pIF_DNS) in
-                  let domains =
-                    if List.mem_assoc "domain" rc.API.pIF_other_config then
-                      let domains = List.assoc "domain" rc.API.pIF_other_config in
-                      try
-                        String.split ',' domains
-                      with _ ->
-                        warn "Invalid DNS search domains: %s" domains;
-                        []
-                    else
-                      []
-                  in
-                  nameservers, domains
-                end else
-                  [], []
-              in
-              conf, gateway, dns
-          in
-          let ipv4_routes = determine_static_routes net_rc in
-
-          (* Configure IPv6 parameters *)
-          let ipv6_conf, ipv6_gateway =
-            match rc.API.pIF_ipv6_configuration_mode with
-            | `None -> Linklocal6, None
-            | `DHCP -> DHCP6, None
-            | `Autoconf -> Autoconf6, None
-            | `Static ->
-              let addresses = List.filter_map (fun addr_and_prefixlen ->
-                  try
-                    let n = String.index addr_and_prefixlen '/' in
-                    let addr = Unix.inet_addr_of_string (String.sub addr_and_prefixlen 0 n) in
-                    let prefixlen = int_of_string (String.sub_to_end addr_and_prefixlen (n + 1)) in
-                    Some (addr, prefixlen)
-                  with _ -> None
-                ) rc.API.pIF_IPv6 in
-              let conf = Static6 addresses in
-              let gateway =
-                if rc.API.pIF_ipv6_gateway <> "" then
-                  Some (Unix.inet_addr_of_string rc.API.pIF_ipv6_gateway)
-                else
-                  None in
-              conf, gateway
-          in
-
-          let mtu = determine_mtu rc net_rc in
-          let (ethtool_settings, ethtool_offload) =
-            determine_ethtool_settings rc.API.pIF_properties net_rc.API.network_other_config in
-          let interface_config = [bridge, {ipv4_conf; ipv4_gateway; ipv6_conf; ipv6_gateway;
-                                           ipv4_routes; dns; ethtool_settings; ethtool_offload; mtu; persistent_i=persistent}] in
-          Net.Interface.make_config dbg false interface_config
-        );
-
-      let new_ip = try Net.Interface.get_ipv4_addr dbg bridge with _ -> [] in
-      if new_ip <> old_ip then begin
-        warn "An IP address of dom0 was changed";
-        warn "About to kill idle client stunnels";
-        (* The master_connection would otherwise try to take a broken stunnel from the cache *)
-        Stunnel_cache.flush ();
-        warn "About to forcibly reset the master connection";
-        Master_connection.force_connection_reset ()
-      end;
-
-      if rc.API.pIF_currently_attached = false || management_interface then begin
-        if management_interface then begin
-          warn "About to kill active client stunnels";
-          let stunnels =
-            let all = Locking_helpers.Thread_state.get_all_acquired_resources () in
-            debug "There are %d allocated resources" (List.length all);
-            List.filter (function Locking_helpers.Process("stunnel", _) -> true | _ -> false) all in
-          debug "Of which %d are stunnels" (List.length stunnels);
-          List.iter Locking_helpers.kill_resource stunnels;
->>>>>>> 85f128ac
         end;
 
         if rc.API.pIF_currently_attached = false || management_interface then begin
@@ -576,13 +456,12 @@
         (* sync MTU *)
         begin
           try
-            let mtu = Int64.of_int (Net.Interface.get_mtu dbg ~name:bridge) in
+            let mtu = Int64.of_int (Net.Interface.get_mtu dbg bridge) in
             if mtu <> rc.API.pIF_MTU then
               Db.PIF.set_MTU ~__context ~self:pif ~value:mtu
           with _ ->
             warn "could not update MTU field on PIF %s" rc.API.pIF_uuid
         end;
-<<<<<<< HEAD
 
         (* sync igmp_snooping_enabled *)
         if rc.API.pIF_VLAN = -1L then begin
@@ -609,47 +488,8 @@
 
             let bridge = Db.Network.get_bridge ~__context ~self:rc.API.pIF_network in
             let cleanup = destroy_bridges ~__context ~force rc bridge in
-            List.iter (fun (name, force) -> Net.Bridge.destroy dbg ~name ~force ()) cleanup;
-            Net.Interface.set_persistent dbg ~name:bridge ~value:false;
+            List.iter (fun (name, force) -> Net.Bridge.destroy dbg force name) cleanup;
+            Net.Interface.set_persistent dbg bridge false;
             Db.PIF.set_currently_attached ~__context ~self:pif ~value:false
           )
-    )
-=======
-        Xapi_mgmt_iface.on_dom0_networking_change ~__context
-      end;
-
-      (* sync MTU *)
-      begin
-      try
-        let mtu = Int64.of_int (Net.Interface.get_mtu dbg bridge) in
-        if mtu <> rc.API.pIF_MTU then
-          Db.PIF.set_MTU ~__context ~self:pif ~value:mtu
-      with _ ->
-        warn "could not update MTU field on PIF %s" rc.API.pIF_uuid
-      end;
-      
-      (* sync igmp_snooping_enabled *)
-      if rc.API.pIF_VLAN = -1L then begin
-        let igmp_snooping = Db.Pool.get_igmp_snooping_enabled ~__context ~self:(Helpers.get_pool ~__context) in
-        let igmp_snooping' = if igmp_snooping then `enabled else `disabled in
-        if igmp_snooping' <> rc.API.pIF_igmp_snooping_status then
-          Db.PIF.set_igmp_snooping_status ~__context ~self:pif ~value:igmp_snooping'
-      end
-   )
-
-let bring_pif_down ~__context ?(force=false) (pif: API.ref_PIF) =
-  with_local_lock (fun () ->
-      Network.transform_networkd_exn pif (fun () ->
-          let dbg = Context.string_of_task __context in
-          let rc = Db.PIF.get_record ~__context ~self:pif in
-          debug "Making sure that PIF %s down" rc.API.pIF_uuid;
-
-          let bridge = Db.Network.get_bridge ~__context ~self:rc.API.pIF_network in
-          let cleanup = destroy_bridges ~__context ~force rc bridge in
-          List.iter (fun (name, force) -> Net.Bridge.destroy dbg force name) cleanup;
-          Net.Interface.set_persistent dbg bridge false;
-
-          Db.PIF.set_currently_attached ~__context ~self:pif ~value:false
-        )
-    )
->>>>>>> 85f128ac
+    )